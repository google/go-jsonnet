name: ci
on:
  pull_request:
    branches:
      - master
  push:
    branches:
      - master
jobs:
  test:
    name: Test go${{ matrix.goVersion}}.x ${{ matrix.goArch }}
    strategy:
      fail-fast: false
      matrix:
        include:
          - goVersion: "1.17"
            GOARCH: "amd64"
            SKIP_PYTHON_BINDINGS_TESTS: "0"
          # - goVersion: "1"
          #   GOARCH: "arm64"
          #   SKIP_PYTHON_BINDINGS_TESTS: "0"
          # - goVersion: "1"
          #   GOARCH: "386"
          #   SKIP_PYTHON_BINDINGS_TESTS: "1"
          # - goVersion: "1"
          #   GOARCH: "ppc64le"
          #   SKIP_PYTHON_BINDINGS_TESTS: "0"
<<<<<<< HEAD
          # - goVersion: "1.12"
          #   GOARCH: "amd64"
          #   SKIP_PYTHON_BINDINGS_TESTS: "0"
=======
>>>>>>> b42132a7
          - goVersion: "1.13"
            GOARCH: "amd64"
            SKIP_PYTHON_BINDINGS_TESTS: "0"
          - goVersion: "1.14"
            GOARCH: "amd64"
            SKIP_PYTHON_BINDINGS_TESTS: "0"
          - goVersion: "1.15"
            GOARCH: "amd64"
            SKIP_PYTHON_BINDINGS_TESTS: "0"
          - goVersion: "1.16"
            GOARCH: "amd64"
            SKIP_PYTHON_BINDINGS_TESTS: "0"
          - goVersion: "1.17"
            GOARCH: "amd64"
            SKIP_PYTHON_BINDINGS_TESTS: "0"
          - goVersion: "1.18"
            GOARCH: "amd64"
            SKIP_PYTHON_BINDINGS_TESTS: "0"
    runs-on: ubuntu-latest
    steps:
      - uses: actions/checkout@v2
      - uses: actions/setup-go@v2
        with:
          go-version: ${{ matrix.goVersion }}
      - run: sudo apt install python3-dev python3-setuptools
      - run: pip install -U wheel
      - run: pip install -U pytest setuptools
      - run: make install.dependencies
      - run: make test
        env:
          GOARCH: ${{ matrix.GOARCH }}
          CGO_ENABLED: "1"
          SKIP_PYTHON_BINDINGS_TESTS: ${{ matrix.SKIP_PYTHON_BINDINGS_TESTS }}

  all:
    name: Check all
    runs-on: ubuntu-latest
    steps:
      - uses: actions/checkout@v2
      - run: sudo apt install python3-dev python3-setuptools
      - run: pip install -U wheel
      - run: pip install -U pytest setuptools
      # - uses: golangci/golangci-lint-action@v2
      #   with:
      #     version: v1.30.0
      - run: make all
      - name: Install goveralls
        env:
          GO111MODULE: off
        run: |
          export GOPATH=$GITHUB_WORKSPACE
          go get github.com/mattn/goveralls
      - name: Send coverage
        env:
          COVERALLS_TOKEN: ${{ secrets.GITHUB_TOKEN }}
        run: ./bin/goveralls -coverprofile=coverage.out -service=github

  goreleaser:
    name: Goreleaser
    runs-on: ubuntu-latest
    steps:
      - uses: actions/checkout@v2
      - uses: goreleaser/goreleaser-action@v2
        with:
          args: release --snapshot --skip-publish --rm-dist<|MERGE_RESOLUTION|>--- conflicted
+++ resolved
@@ -25,12 +25,6 @@
           # - goVersion: "1"
           #   GOARCH: "ppc64le"
           #   SKIP_PYTHON_BINDINGS_TESTS: "0"
-<<<<<<< HEAD
-          # - goVersion: "1.12"
-          #   GOARCH: "amd64"
-          #   SKIP_PYTHON_BINDINGS_TESTS: "0"
-=======
->>>>>>> b42132a7
           - goVersion: "1.13"
             GOARCH: "amd64"
             SKIP_PYTHON_BINDINGS_TESTS: "0"
