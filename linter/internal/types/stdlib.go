package types

import "github.com/google/go-jsonnet/ast"

func prepareStdlib(g *typeGraph) {
	g.newPlaceholder()

	arrayOfString := anyArrayType
	stringOrArray := anyType
	stringOrNumber := anyType
	jsonType := anyType // It actually cannot functions anywhere

	required := func(name string) ast.Parameter {
		return ast.Parameter{Name: ast.Identifier(name)}
	}

	dummyDefaultArg := &ast.LiteralNull{}
	optional := func(name string) ast.Parameter {
		return ast.Parameter{Name: ast.Identifier(name), DefaultArg: dummyDefaultArg}
	}

	fields := map[string]placeholderID{

		// External variables
		"extVar": g.newSimpleFuncType(anyType, "x"),

		// Types and reflection
		"thisFile":        stringType,
		"type":            g.newSimpleFuncType(stringType, "x"),
		"length":          g.newSimpleFuncType(numberType, "x"),
		"objectHas":       g.newSimpleFuncType(boolType, "o", "f"),
		"objectFields":    g.newSimpleFuncType(arrayOfString, "o"),
		"objectValues":    g.newSimpleFuncType(anyArrayType, "o"),
		"objectHasAll":    g.newSimpleFuncType(boolType, "o", "f"),
		"objectFieldsAll": g.newSimpleFuncType(arrayOfString, "o"),
		"objectValuesAll": g.newSimpleFuncType(anyArrayType, "o"),
		"prune":           g.newSimpleFuncType(anyObjectType, "a"),
		"mapWithKey":      g.newSimpleFuncType(anyObjectType, "func", "obj"),
		"get":             g.newFuncType(anyType, []ast.Parameter{required("o"), required("f"), optional("default"), optional("inc_hidden")}),

		// isSomething
		"isArray":    g.newSimpleFuncType(boolType, "v"),
		"isBoolean":  g.newSimpleFuncType(boolType, "v"),
		"isFunction": g.newSimpleFuncType(boolType, "v"),
		"isNumber":   g.newSimpleFuncType(boolType, "v"),
		"isObject":   g.newSimpleFuncType(boolType, "v"),
		"isString":   g.newSimpleFuncType(boolType, "v"),

		// Mathematical utilities
		"abs":      g.newSimpleFuncType(numberType, "n"),
		"sign":     g.newSimpleFuncType(numberType, "n"),
		"max":      g.newSimpleFuncType(numberType, "a", "b"),
		"min":      g.newSimpleFuncType(numberType, "a", "b"),
		"pow":      g.newSimpleFuncType(numberType, "x", "n"),
		"exp":      g.newSimpleFuncType(numberType, "x"),
		"log":      g.newSimpleFuncType(numberType, "x"),
		"exponent": g.newSimpleFuncType(numberType, "x"),
		"mantissa": g.newSimpleFuncType(numberType, "x"),
		"floor":    g.newSimpleFuncType(numberType, "x"),
		"ceil":     g.newSimpleFuncType(numberType, "x"),
		"sqrt":     g.newSimpleFuncType(numberType, "x"),
		"sin":      g.newSimpleFuncType(numberType, "x"),
		"cos":      g.newSimpleFuncType(numberType, "x"),
		"tan":      g.newSimpleFuncType(numberType, "x"),
		"asin":     g.newSimpleFuncType(numberType, "x"),
		"acos":     g.newSimpleFuncType(numberType, "x"),
		"atan":     g.newSimpleFuncType(numberType, "x"),
		"round":    g.newSimpleFuncType(numberType, "x"),

		// Assertions and debugging
		"assertEqual": g.newSimpleFuncType(boolType, "a", "b"),

		// String Manipulation

		"toString":         g.newSimpleFuncType(stringType, "a"),
		"codepoint":        g.newSimpleFuncType(numberType, "str"),
		"char":             g.newSimpleFuncType(stringType, "n"),
		"substr":           g.newSimpleFuncType(stringType, "str", "from", "len"),
		"findSubstr":       g.newSimpleFuncType(numberArrayType, "pat", "str"),
		"startsWith":       g.newSimpleFuncType(boolType, "a", "b"),
		"endsWith":         g.newSimpleFuncType(boolType, "a", "b"),
		"stripChars":       g.newSimpleFuncType(stringType, "str", "chars"),
		"lstripChars":      g.newSimpleFuncType(stringType, "str", "chars"),
		"rstripChars":      g.newSimpleFuncType(stringType, "str", "chars"),
		"split":            g.newSimpleFuncType(arrayOfString, "str", "c"),
		"splitLimit":       g.newSimpleFuncType(arrayOfString, "str", "c", "maxsplits"),
		"strReplace":       g.newSimpleFuncType(stringType, "str", "from", "to"),
		"asciiUpper":       g.newSimpleFuncType(stringType, "str"),
		"asciiLower":       g.newSimpleFuncType(stringType, "str"),
		"stringChars":      g.newSimpleFuncType(stringType, "str"),
		"format":           g.newSimpleFuncType(stringType, "str", "vals"),
		"isEmpty":          g.newSimpleFuncType(boolType, "str"),
		"equalsIgnoreCase": g.newSimpleFuncType(boolType, "str1", "str2"),
		// TODO(sbarzowski) Fix when they match the documentation
		"escapeStringBash":    g.newSimpleFuncType(stringType, "str_"),
		"escapeStringDollars": g.newSimpleFuncType(stringType, "str_"),
		"escapeStringJson":    g.newSimpleFuncType(stringType, "str_"),
		"escapeStringPython":  g.newSimpleFuncType(stringType, "str"),

		// Parsing

		"parseInt":   g.newSimpleFuncType(numberType, "str"),
		"parseOctal": g.newSimpleFuncType(numberType, "str"),
		"parseHex":   g.newSimpleFuncType(numberType, "str"),
		"parseJson":  g.newSimpleFuncType(jsonType, "str"),
		"parseYaml":  g.newSimpleFuncType(jsonType, "str"),
		"encodeUTF8": g.newSimpleFuncType(numberArrayType, "str"),
		"decodeUTF8": g.newSimpleFuncType(stringType, "arr"),

		// Manifestation

		"manifestIni":          g.newSimpleFuncType(stringType, "ini"),
		"manifestPython":       g.newSimpleFuncType(stringType, "v"),
		"manifestPythonVars":   g.newSimpleFuncType(stringType, "conf"),
		"manifestTomlEx":       g.newSimpleFuncType(stringType, "value", "indent"),
		"manifestJsonEx":       g.newSimpleFuncType(stringType, "value", "indent"),
		"manifestJsonMinified": g.newSimpleFuncType(stringType, "value"),
		"manifestYamlDoc":      g.newSimpleFuncType(stringType, "value"),
		"manifestYamlStream":   g.newSimpleFuncType(stringType, "value"),
		"manifestXmlJsonml":    g.newSimpleFuncType(stringType, "value"),

		// Arrays

		"makeArray":     g.newSimpleFuncType(anyArrayType, "sz", "func"),
		"count":         g.newSimpleFuncType(numberType, "arr", "x"),
		"member":        g.newSimpleFuncType(boolType, "arr", "x"),
		"find":          g.newSimpleFuncType(numberArrayType, "value", "arr"),
		"map":           g.newSimpleFuncType(anyArrayType, "func", "arr"),
		"mapWithIndex":  g.newSimpleFuncType(anyArrayType, "func", "arr"),
		"filterMap":     g.newSimpleFuncType(anyArrayType, "filter_func", "map_func", "arr"),
		"flatMap":       g.newSimpleFuncType(anyArrayType, "func", "arr"),
		"filter":        g.newSimpleFuncType(anyArrayType, "func", "arr"),
		"foldl":         g.newSimpleFuncType(anyType, "func", "arr", "init"),
		"foldr":         g.newSimpleFuncType(anyType, "func", "arr", "init"),
		"repeat":        g.newSimpleFuncType(anyArrayType, "what", "count"),
		"slice":         g.newSimpleFuncType(arrayOfString, "indexable", "index", "end", "step"),
		"range":         g.newSimpleFuncType(numberArrayType, "from", "to"),
		"join":          g.newSimpleFuncType(stringOrArray, "sep", "arr"),
		"lines":         g.newSimpleFuncType(arrayOfString, "arr"),
		"flattenArrays": g.newSimpleFuncType(anyArrayType, "arrs"),
		"sort":          g.newFuncType(anyArrayType, []ast.Parameter{required("arr"), optional("keyF")}),
		"uniq":          g.newFuncType(anyArrayType, []ast.Parameter{required("arr"), optional("keyF")}),
		"sum":           g.newSimpleFuncType(numberType, "arr"),
		"minArray":      g.newFuncType(anyArrayType, []ast.Parameter{required("arr"), optional("keyF")}),
		"maxArray":      g.newFuncType(anyArrayType, []ast.Parameter{required("arr"), optional("keyF")}),
		"contains":      g.newSimpleFuncType(boolType, "arr", "elem"),
<<<<<<< HEAD
		"avg":			 g.newSimpleFuncType(numberType, "arr"),	
=======
		// TODO these need test cases written by someone who understands how to make them
		"all":           g.newSimpleFuncType(boolArrayType, "arr"),
		"any":           g.newSimpleFuncType(boolArrayType, "arr"),
		"remove":        g.newSimpleFuncType(anyArrayType, "arr", "elem"),
		"removeAt":      g.newSimpleFuncType(anyArrayType, "arr", "i"),
>>>>>>> 44538a33

		// Sets

		"set":       g.newFuncType(anyArrayType, []ast.Parameter{required("arr"), optional("keyF")}),
		"setInter":  g.newFuncType(anyArrayType, []ast.Parameter{required("a"), required("b"), optional("keyF")}),
		"setUnion":  g.newFuncType(anyArrayType, []ast.Parameter{required("a"), required("b"), optional("keyF")}),
		"setDiff":   g.newFuncType(anyArrayType, []ast.Parameter{required("a"), required("b"), optional("keyF")}),
		"setMember": g.newFuncType(boolType, []ast.Parameter{required("x"), required("arr"), optional("keyF")}),

		// Objects

		"objectRemoveKey": g.newSimpleFuncType(anyObjectType, "obj", "key"),

		// Encoding

		"base64":            g.newSimpleFuncType(stringType, "input"),
		"base64DecodeBytes": g.newSimpleFuncType(numberType, "str"),
		"base64Decode":      g.newSimpleFuncType(stringType, "str"),
		"md5":               g.newSimpleFuncType(stringType, "s"),

		// JSON Merge Patch

		"mergePatch": g.newSimpleFuncType(anyType, "target", "patch"),

		// Debugging

		"trace": g.newSimpleFuncType(anyType, "str", "rest"),

		// Undocumented
		"manifestJson":     g.newSimpleFuncType(stringType, "value"),
		"objectHasEx":      g.newSimpleFuncType(boolType, "obj", "fname", "hidden"),
		"objectFieldsEx":   g.newSimpleFuncType(arrayOfString, "obj", "hidden"),
		"modulo":           g.newSimpleFuncType(numberType, "x", "y"),
		"primitiveEquals":  g.newSimpleFuncType(boolType, "x", "y"),
		"mod":              g.newSimpleFuncType(stringOrNumber, "a", "b"),
		"native":           g.newSimpleFuncType(anyFunctionType, "x"),
		"$objectFlatMerge": g.newSimpleFuncType(anyObjectType, "x"),

		// Boolean

		"xor":  g.newSimpleFuncType(boolType, "x", "y"),
		"xnor": g.newSimpleFuncType(boolType, "x", "y"),
	}

	fieldContains := map[string][]placeholderID{}
	for name, t := range fields {
		fieldContains[name] = []placeholderID{t}
	}

	g._placeholders[stdlibType] = concreteTP(TypeDesc{
		ObjectDesc: &objectDesc{
			allFieldsKnown: true,
			unknownContain: nil,
			fieldContains:  fieldContains,
		},
	})
}<|MERGE_RESOLUTION|>--- conflicted
+++ resolved
@@ -144,15 +144,11 @@
 		"minArray":      g.newFuncType(anyArrayType, []ast.Parameter{required("arr"), optional("keyF")}),
 		"maxArray":      g.newFuncType(anyArrayType, []ast.Parameter{required("arr"), optional("keyF")}),
 		"contains":      g.newSimpleFuncType(boolType, "arr", "elem"),
-<<<<<<< HEAD
-		"avg":			 g.newSimpleFuncType(numberType, "arr"),	
-=======
-		// TODO these need test cases written by someone who understands how to make them
+		"avg":		    	 g.newSimpleFuncType(numberType, "arr"),	
 		"all":           g.newSimpleFuncType(boolArrayType, "arr"),
 		"any":           g.newSimpleFuncType(boolArrayType, "arr"),
 		"remove":        g.newSimpleFuncType(anyArrayType, "arr", "elem"),
 		"removeAt":      g.newSimpleFuncType(anyArrayType, "arr", "i"),
->>>>>>> 44538a33
 
 		// Sets
 
