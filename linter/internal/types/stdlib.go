--- conflicted
+++ resolved
@@ -145,19 +145,11 @@
 		"minArray":      g.newFuncType(anyArrayType, []ast.Parameter{required("arr"), optional("keyF")}),
 		"maxArray":      g.newFuncType(anyArrayType, []ast.Parameter{required("arr"), optional("keyF")}),
 		"contains":      g.newSimpleFuncType(boolType, "arr", "elem"),
-<<<<<<< HEAD
 		"avg":		    	 g.newSimpleFuncType(numberType, "arr"),	
 		"all":           g.newSimpleFuncType(boolArrayType, "arr"),
 		"any":           g.newSimpleFuncType(boolArrayType, "arr"),
 		"remove":        g.newSimpleFuncType(anyArrayType, "arr", "elem"),
 		"removeAt":      g.newSimpleFuncType(anyArrayType, "arr", "i"),
-=======
-		// TODO these need test cases written by someone who understands how to make them
-		"all":      g.newSimpleFuncType(boolArrayType, "arr"),
-		"any":      g.newSimpleFuncType(boolArrayType, "arr"),
-		"remove":   g.newSimpleFuncType(anyArrayType, "arr", "elem"),
-		"removeAt": g.newSimpleFuncType(anyArrayType, "arr", "i"),
->>>>>>> 1096691e
 
 		// Sets
 
