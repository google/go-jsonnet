package types

import "github.com/google/go-jsonnet/ast"

func prepareStdlib(g *typeGraph) {
	g.newPlaceholder()

	arrayOfString := anyArrayType
	stringOrArray := anyType
	stringOrNumber := anyType
	jsonType := anyType // It actually cannot functions anywhere

	required := func(name string) ast.Parameter {
		return ast.Parameter{Name: ast.Identifier(name)}
	}

	dummyDefaultArg := &ast.LiteralNull{}
	optional := func(name string) ast.Parameter {
		return ast.Parameter{Name: ast.Identifier(name), DefaultArg: dummyDefaultArg}
	}

	fields := map[string]placeholderID{

		// External variables
		"extVar": g.newSimpleFuncType(anyType, "x"),

		// Types and reflection
		"thisFile":        stringType,
		"type":            g.newSimpleFuncType(stringType, "x"),
		"length":          g.newSimpleFuncType(numberType, "x"),
		"objectHas":       g.newSimpleFuncType(boolType, "o", "f"),
		"objectFields":    g.newSimpleFuncType(arrayOfString, "o"),
		"objectValues":    g.newSimpleFuncType(anyArrayType, "o"),
		"objectHasAll":    g.newSimpleFuncType(boolType, "o", "f"),
		"objectFieldsAll": g.newSimpleFuncType(arrayOfString, "o"),
		"objectValuesAll": g.newSimpleFuncType(anyArrayType, "o"),
		"prune":           g.newSimpleFuncType(anyObjectType, "a"),
		"mapWithKey":      g.newSimpleFuncType(anyObjectType, "func", "obj"),
		"get":             g.newFuncType(anyType, []ast.Parameter{required("o"), required("f"), optional("default"), optional("inc_hidden")}),

		// isSomething
		"isArray":    g.newSimpleFuncType(boolType, "v"),
		"isBoolean":  g.newSimpleFuncType(boolType, "v"),
		"isFunction": g.newSimpleFuncType(boolType, "v"),
		"isNumber":   g.newSimpleFuncType(boolType, "v"),
		"isObject":   g.newSimpleFuncType(boolType, "v"),
		"isString":   g.newSimpleFuncType(boolType, "v"),

		// Mathematical utilities
		"abs":      g.newSimpleFuncType(numberType, "n"),
		"sign":     g.newSimpleFuncType(numberType, "n"),
		"max":      g.newSimpleFuncType(numberType, "a", "b"),
		"min":      g.newSimpleFuncType(numberType, "a", "b"),
		"pow":      g.newSimpleFuncType(numberType, "x", "n"),
		"exp":      g.newSimpleFuncType(numberType, "x"),
		"log":      g.newSimpleFuncType(numberType, "x"),
		"exponent": g.newSimpleFuncType(numberType, "x"),
		"mantissa": g.newSimpleFuncType(numberType, "x"),
		"floor":    g.newSimpleFuncType(numberType, "x"),
		"ceil":     g.newSimpleFuncType(numberType, "x"),
		"sqrt":     g.newSimpleFuncType(numberType, "x"),
		"sin":      g.newSimpleFuncType(numberType, "x"),
		"cos":      g.newSimpleFuncType(numberType, "x"),
		"tan":      g.newSimpleFuncType(numberType, "x"),
		"asin":     g.newSimpleFuncType(numberType, "x"),
		"acos":     g.newSimpleFuncType(numberType, "x"),
		"atan":     g.newSimpleFuncType(numberType, "x"),
		"round":    g.newSimpleFuncType(numberType, "x"),

		// Assertions and debugging
		"assertEqual": g.newSimpleFuncType(boolType, "a", "b"),

		// String Manipulation

		"toString":    g.newSimpleFuncType(stringType, "a"),
		"codepoint":   g.newSimpleFuncType(numberType, "str"),
		"char":        g.newSimpleFuncType(stringType, "n"),
		"substr":      g.newSimpleFuncType(stringType, "str", "from", "len"),
		"findSubstr":  g.newSimpleFuncType(numberArrayType, "pat", "str"),
		"startsWith":  g.newSimpleFuncType(boolType, "a", "b"),
		"endsWith":    g.newSimpleFuncType(boolType, "a", "b"),
		"stripChars":  g.newSimpleFuncType(stringType, "str", "chars"),
		"lstripChars": g.newSimpleFuncType(stringType, "str", "chars"),
		"rstripChars": g.newSimpleFuncType(stringType, "str", "chars"),
		"split":       g.newSimpleFuncType(arrayOfString, "str", "c"),
		"splitLimit":  g.newSimpleFuncType(arrayOfString, "str", "c", "maxsplits"),
		"strReplace":  g.newSimpleFuncType(stringType, "str", "from", "to"),
		"asciiUpper":  g.newSimpleFuncType(stringType, "str"),
		"asciiLower":  g.newSimpleFuncType(stringType, "str"),
		"stringChars": g.newSimpleFuncType(stringType, "str"),
		"format":      g.newSimpleFuncType(stringType, "str", "vals"),
		"isEmpty":     g.newSimpleFuncType(boolType, "str"),
		// TODO(sbarzowski) Fix when they match the documentation
		"escapeStringBash":    g.newSimpleFuncType(stringType, "str_"),
		"escapeStringDollars": g.newSimpleFuncType(stringType, "str_"),
		"escapeStringJson":    g.newSimpleFuncType(stringType, "str_"),
		"escapeStringPython":  g.newSimpleFuncType(stringType, "str"),

		// Parsing

		"parseInt":   g.newSimpleFuncType(numberType, "str"),
		"parseOctal": g.newSimpleFuncType(numberType, "str"),
		"parseHex":   g.newSimpleFuncType(numberType, "str"),
		"parseJson":  g.newSimpleFuncType(jsonType, "str"),
		"parseYaml":  g.newSimpleFuncType(jsonType, "str"),
		"encodeUTF8": g.newSimpleFuncType(numberArrayType, "str"),
		"decodeUTF8": g.newSimpleFuncType(stringType, "arr"),

		// Manifestation

		"manifestIni":          g.newSimpleFuncType(stringType, "ini"),
		"manifestPython":       g.newSimpleFuncType(stringType, "v"),
		"manifestPythonVars":   g.newSimpleFuncType(stringType, "conf"),
		"manifestTomlEx":       g.newSimpleFuncType(stringType, "value", "indent"),
		"manifestJsonEx":       g.newSimpleFuncType(stringType, "value", "indent"),
		"manifestJsonMinified": g.newSimpleFuncType(stringType, "value"),
		"manifestYamlDoc":      g.newSimpleFuncType(stringType, "value"),
		"manifestYamlStream":   g.newSimpleFuncType(stringType, "value"),
		"manifestXmlJsonml":    g.newSimpleFuncType(stringType, "value"),

		// Arrays

		"makeArray":     g.newSimpleFuncType(anyArrayType, "sz", "func"),
		"count":         g.newSimpleFuncType(numberType, "arr", "x"),
		"member":        g.newSimpleFuncType(boolType, "arr", "x"),
		"find":          g.newSimpleFuncType(numberArrayType, "value", "arr"),
		"map":           g.newSimpleFuncType(anyArrayType, "func", "arr"),
		"mapWithIndex":  g.newSimpleFuncType(anyArrayType, "func", "arr"),
		"filterMap":     g.newSimpleFuncType(anyArrayType, "filter_func", "map_func", "arr"),
		"flatMap":       g.newSimpleFuncType(anyArrayType, "func", "arr"),
		"filter":        g.newSimpleFuncType(anyArrayType, "func", "arr"),
		"foldl":         g.newSimpleFuncType(anyType, "func", "arr", "init"),
		"foldr":         g.newSimpleFuncType(anyType, "func", "arr", "init"),
		"repeat":        g.newSimpleFuncType(anyArrayType, "what", "count"),
		"slice":         g.newSimpleFuncType(arrayOfString, "indexable", "index", "end", "step"),
		"range":         g.newSimpleFuncType(numberArrayType, "from", "to"),
		"join":          g.newSimpleFuncType(stringOrArray, "sep", "arr"),
		"lines":         g.newSimpleFuncType(arrayOfString, "arr"),
		"flattenArrays": g.newSimpleFuncType(anyArrayType, "arrs"),
		"sort":          g.newFuncType(anyArrayType, []ast.Parameter{required("arr"), optional("keyF")}),
		"uniq":          g.newFuncType(anyArrayType, []ast.Parameter{required("arr"), optional("keyF")}),
		"sum":           g.newSimpleFuncType(numberType, "arr"),
<<<<<<< HEAD
		"minArray":      g.newSimpleFuncType(anyType, "arr"),
=======
		"contains":      g.newSimpleFuncType(boolType, "arr", "elem"),
>>>>>>> 76e4fc22

		// Sets

		"set":       g.newFuncType(anyArrayType, []ast.Parameter{required("arr"), optional("keyF")}),
		"setInter":  g.newFuncType(anyArrayType, []ast.Parameter{required("a"), required("b"), optional("keyF")}),
		"setUnion":  g.newFuncType(anyArrayType, []ast.Parameter{required("a"), required("b"), optional("keyF")}),
		"setDiff":   g.newFuncType(anyArrayType, []ast.Parameter{required("a"), required("b"), optional("keyF")}),
		"setMember": g.newFuncType(boolType, []ast.Parameter{required("x"), required("arr"), optional("keyF")}),

		// Encoding

		"base64":            g.newSimpleFuncType(stringType, "input"),
		"base64DecodeBytes": g.newSimpleFuncType(numberType, "str"),
		"base64Decode":      g.newSimpleFuncType(stringType, "str"),
		"md5":               g.newSimpleFuncType(stringType, "s"),

		// JSON Merge Patch

		"mergePatch": g.newSimpleFuncType(anyType, "target", "patch"),

		// Debugging

		"trace": g.newSimpleFuncType(anyType, "str", "rest"),

		// Undocumented
		"manifestJson":     g.newSimpleFuncType(stringType, "value"),
		"objectHasEx":      g.newSimpleFuncType(boolType, "obj", "fname", "hidden"),
		"objectFieldsEx":   g.newSimpleFuncType(arrayOfString, "obj", "hidden"),
		"modulo":           g.newSimpleFuncType(numberType, "x", "y"),
		"primitiveEquals":  g.newSimpleFuncType(boolType, "x", "y"),
		"mod":              g.newSimpleFuncType(stringOrNumber, "a", "b"),
		"native":           g.newSimpleFuncType(anyFunctionType, "x"),
		"$objectFlatMerge": g.newSimpleFuncType(anyObjectType, "x"),

		// Boolean

		"xor":  g.newSimpleFuncType(boolType, "x", "y"),
		"xnor": g.newSimpleFuncType(boolType, "x", "y"),
	}

	fieldContains := map[string][]placeholderID{}
	for name, t := range fields {
		fieldContains[name] = []placeholderID{t}
	}

	g._placeholders[stdlibType] = concreteTP(TypeDesc{
		ObjectDesc: &objectDesc{
			allFieldsKnown: true,
			unknownContain: nil,
			fieldContains:  fieldContains,
		},
	})
}<|MERGE_RESOLUTION|>--- conflicted
+++ resolved
@@ -140,11 +140,8 @@
 		"sort":          g.newFuncType(anyArrayType, []ast.Parameter{required("arr"), optional("keyF")}),
 		"uniq":          g.newFuncType(anyArrayType, []ast.Parameter{required("arr"), optional("keyF")}),
 		"sum":           g.newSimpleFuncType(numberType, "arr"),
-<<<<<<< HEAD
 		"minArray":      g.newSimpleFuncType(anyType, "arr"),
-=======
 		"contains":      g.newSimpleFuncType(boolType, "arr", "elem"),
->>>>>>> 76e4fc22
 
 		// Sets
 
