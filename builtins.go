/*
Copyright 2017 Google Inc. All rights reserved.

Licensed under the Apache License, Version 2.0 (the "License");
you may not use this file except in compliance with the License.
You may obtain a copy of the License at

	http://www.apache.org/licenses/LICENSE-2.0

Unless required by applicable law or agreed to in writing, software
distributed under the License is distributed on an "AS IS" BASIS,
WITHOUT WARRANTIES OR CONDITIONS OF ANY KIND, either express or implied.
See the License for the specific language governing permissions and
limitations under the License.
*/

package jsonnet

import (
	"bytes"
	"crypto/md5"
	"encoding/base64"
	"encoding/hex"
	"encoding/json"
	"fmt"
	"io"
	"math"
	"reflect"
	"sort"
	"strconv"
	"strings"

	"github.com/google/go-jsonnet/ast"
)

func builtinPlus(i *interpreter, x, y value) (value, error) {
	// TODO(sbarzowski) perhaps a more elegant way to dispatch
	switch right := y.(type) {
	case valueString:
		left, err := builtinToString(i, x)
		if err != nil {
			return nil, err
		}
		return concatStrings(left.(valueString), right), nil

	}
	switch left := x.(type) {
	case *valueNumber:
		right, err := i.getNumber(y)
		if err != nil {
			return nil, err
		}
		return makeDoubleCheck(i, left.value+right.value)
	case valueString:
		right, err := builtinToString(i, y)
		if err != nil {
			return nil, err
		}
		return concatStrings(left, right.(valueString)), nil
	case *valueObject:
		switch right := y.(type) {
		case *valueObject:
			return makeValueExtendedObject(left, right), nil
		default:
			return nil, i.typeErrorSpecific(y, &valueObject{})
		}

	case *valueArray:
		right, err := i.getArray(y)
		if err != nil {
			return nil, err
		}
		return concatArrays(left, right), nil
	default:
		return nil, i.typeErrorGeneral(x)
	}
}

func builtinMinus(i *interpreter, xv, yv value) (value, error) {
	x, err := i.getNumber(xv)
	if err != nil {
		return nil, err
	}
	y, err := i.getNumber(yv)
	if err != nil {
		return nil, err
	}
	return makeDoubleCheck(i, x.value-y.value)
}

func builtinMult(i *interpreter, xv, yv value) (value, error) {
	x, err := i.getNumber(xv)
	if err != nil {
		return nil, err
	}
	y, err := i.getNumber(yv)
	if err != nil {
		return nil, err
	}
	return makeDoubleCheck(i, x.value*y.value)
}

func builtinDiv(i *interpreter, xv, yv value) (value, error) {
	x, err := i.getNumber(xv)
	if err != nil {
		return nil, err
	}
	y, err := i.getNumber(yv)
	if err != nil {
		return nil, err
	}
	if y.value == 0 {
		return nil, i.Error("Division by zero.")
	}
	return makeDoubleCheck(i, x.value/y.value)
}

func builtinModulo(i *interpreter, xv, yv value) (value, error) {
	x, err := i.getNumber(xv)
	if err != nil {
		return nil, err
	}
	y, err := i.getNumber(yv)
	if err != nil {
		return nil, err
	}
	if y.value == 0 {
		return nil, i.Error("Division by zero.")
	}
	return makeDoubleCheck(i, math.Mod(x.value, y.value))
}

func valueCmp(i *interpreter, x, y value) (int, error) {
	switch left := x.(type) {
	case *valueNumber:
		right, err := i.getNumber(y)
		if err != nil {
			return 0, err
		}
		return float64Cmp(left.value, right.value), nil
	case valueString:
		right, err := i.getString(y)
		if err != nil {
			return 0, err
		}
		return stringCmp(left, right), nil
	case *valueArray:
		right, err := i.getArray(y)
		if err != nil {
			return 0, err
		}
		return arrayCmp(i, left, right)
	default:
		return 0, i.typeErrorGeneral(x)
	}
}

func arrayCmp(i *interpreter, x, y *valueArray) (int, error) {
	for index := 0; index < minInt(x.length(), y.length()); index++ {
		left, err := x.index(i, index)
		if err != nil {
			return 0, err
		}
		right, err := y.index(i, index)
		if err != nil {
			return 0, err
		}
		cmp, err := valueCmp(i, left, right)
		if err != nil {
			return 0, err
		}
		if cmp != 0 {
			return cmp, nil
		}
	}
	return intCmp(x.length(), y.length()), nil
}

func builtinLess(i *interpreter, x, y value) (value, error) {
	r, err := valueCmp(i, x, y)
	if err != nil {
		return nil, err
	}
	return makeValueBoolean(r == -1), nil
}

func builtinGreater(i *interpreter, x, y value) (value, error) {
	r, err := valueCmp(i, x, y)
	if err != nil {
		return nil, err
	}
	return makeValueBoolean(r == 1), nil
}

func builtinGreaterEq(i *interpreter, x, y value) (value, error) {
	r, err := valueCmp(i, x, y)
	if err != nil {
		return nil, err
	}
	return makeValueBoolean(r >= 0), nil
}

func builtinLessEq(i *interpreter, x, y value) (value, error) {
	r, err := valueCmp(i, x, y)
	if err != nil {
		return nil, err
	}
	return makeValueBoolean(r <= 0), nil
}

func builtinLength(i *interpreter, x value) (value, error) {
	var num int
	switch x := x.(type) {
	case *valueObject:
		num = len(objectFields(x, withoutHidden))
	case *valueArray:
		num = len(x.elements)
	case valueString:
		num = x.length()
	case *valueFunction:
		for _, param := range x.parameters() {
			if param.defaultArg == nil {
				num++
			}
		}
	default:
		return nil, i.typeErrorGeneral(x)
	}
	return makeValueNumber(float64(num)), nil
}

func builtinToString(i *interpreter, x value) (value, error) {
	switch x := x.(type) {
	case valueString:
		return x, nil
	}
	var buf bytes.Buffer
	err := i.manifestAndSerializeJSON(&buf, x, false, "")
	if err != nil {
		return nil, err
	}
	return makeValueString(buf.String()), nil
}

func builtinTrace(i *interpreter, x value, y value) (value, error) {
	xStr, err := i.getString(x)
	if err != nil {
		return nil, err
	}
	trace := i.stack.currentTrace
	filename := trace.loc.File.DiagnosticFileName
	line := trace.loc.Begin.Line
	fmt.Fprintf(
		i.traceOut, "TRACE: %s:%d %s\n", filename, line, xStr.getGoString())
	return y, nil
}

// astMakeArrayElement wraps the function argument of std.makeArray so that
// it can be embedded in cachedThunk without needing to execute it ahead of
// time.  It is equivalent to `local i = 42; func(i)`.  It therefore has no
// free variables and needs only an empty environment to execute.
type astMakeArrayElement struct {
	function *valueFunction
	ast.NodeBase
	index int
}

func builtinMakeArray(i *interpreter, szv, funcv value) (value, error) {
	sz, err := i.getInt(szv)
	if err != nil {
		return nil, err
	}
	fun, err := i.getFunction(funcv)
	if err != nil {
		return nil, err
	}
	var elems []*cachedThunk
	for i := 0; i < sz; i++ {
		elem := &cachedThunk{
			env: &environment{},
			body: &astMakeArrayElement{
				NodeBase: ast.NodeBase{},
				function: fun,
				index:    i,
			},
		}
		elems = append(elems, elem)
	}
	return makeValueArray(elems), nil
}

func builtinFlatMap(i *interpreter, funcv, arrv value) (value, error) {
	fun, err := i.getFunction(funcv)
	if err != nil {
		return nil, err
	}
	switch arrv := arrv.(type) {
	case *valueArray:
		num := arrv.length()
		// Start with capacity of the original array.
		// This may spare us a few reallocations.
		// TODO(sbarzowski) verify that it actually helps
		elems := make([]*cachedThunk, 0, num)
		for counter := 0; counter < num; counter++ {
			returnedValue, err := fun.call(i, args(arrv.elements[counter]))
			if err != nil {
				return nil, err
			}
			returned, err := i.getArray(returnedValue)
			if err != nil {
				return nil, err
			}
			elems = append(elems, returned.elements...)
		}
		return makeValueArray(elems), nil
	case valueString:
		var str strings.Builder
		for _, elem := range arrv.getRunes() {
			returnedValue, err := fun.call(i, args(readyThunk(makeValueString(string(elem)))))
			if err != nil {
				return nil, err
			}
			returned, err := i.getString(returnedValue)
			if err != nil {
				return nil, err
			}
			str.WriteString(returned.getGoString())
		}
		return makeValueString(str.String()), nil
	default:
		return nil, i.Error("std.flatMap second param must be array / string, got " + arrv.getType().name)
	}
}

func joinArrays(i *interpreter, sep *valueArray, arr *valueArray) (value, error) {
	result := make([]*cachedThunk, 0, arr.length())
	first := true
	for _, elem := range arr.elements {
		elemValue, err := i.evaluatePV(elem)
		if err != nil {
			return nil, err
		}
		switch v := elemValue.(type) {
		case *valueNull:
			continue
		case *valueArray:
			if !first {
				result = append(result, sep.elements...)
			}
			result = append(result, v.elements...)
		default:
			return nil, i.typeErrorSpecific(elemValue, &valueArray{})
		}
		first = false

	}
	return makeValueArray(result), nil
}

func joinStrings(i *interpreter, sep valueString, arr *valueArray) (value, error) {
	result := make([]rune, 0, arr.length())
	first := true
	for _, elem := range arr.elements {
		elemValue, err := i.evaluatePV(elem)
		if err != nil {
			return nil, err
		}
		switch v := elemValue.(type) {
		case *valueNull:
			continue
		case valueString:
			if !first {
				result = append(result, sep.getRunes()...)
			}
			result = append(result, v.getRunes()...)
		default:
			return nil, i.typeErrorSpecific(elemValue, emptyString())
		}
		first = false
	}
	return makeStringFromRunes(result), nil
}

func builtinJoin(i *interpreter, sep, arrv value) (value, error) {
	arr, err := i.getArray(arrv)
	if err != nil {
		return nil, err
	}
	switch sep := sep.(type) {
	case valueString:
		return joinStrings(i, sep, arr)
	case *valueArray:
		return joinArrays(i, sep, arr)
	default:
		return nil, i.Error("join first parameter should be string or array, got " + sep.getType().name)
	}
}

func builtinFoldl(i *interpreter, funcv, arrv, initv value) (value, error) {
	fun, err := i.getFunction(funcv)
	if err != nil {
		return nil, err
	}
	var numElements int
	var elements []*cachedThunk
	switch arrType := arrv.(type) {
	case valueString:
		for _, item := range arrType.getRunes() {
			elements = append(elements, readyThunk(makeStringFromRunes([]rune{item})))
		}
		numElements = len(elements)
	case *valueArray:
		numElements = arrType.length()
		elements = arrType.elements
	default:
		return nil, i.Error("foldl second parameter should be string or array, got " + arrType.getType().name)
	}

	accValue := initv
	for counter := 0; counter < numElements; counter++ {
		accValue, err = fun.call(i, args([]*cachedThunk{readyThunk(accValue), elements[counter]}...))
		if err != nil {
			return nil, err
		}
	}

	return accValue, nil
}

func builtinFoldr(i *interpreter, funcv, arrv, initv value) (value, error) {
	fun, err := i.getFunction(funcv)
	if err != nil {
		return nil, err
	}
	var numElements int
	var elements []*cachedThunk
	switch arrType := arrv.(type) {
	case valueString:
		for _, item := range arrType.getRunes() {
			elements = append(elements, readyThunk(makeStringFromRunes([]rune{item})))
		}
		numElements = len(elements)
	case *valueArray:
		numElements = arrType.length()
		elements = arrType.elements
	default:
		return nil, i.Error("foldr second parameter should be string or array, got " + arrType.getType().name)
	}

	accValue := initv
	for counter := numElements - 1; counter >= 0; counter-- {
		accValue, err = fun.call(i, args([]*cachedThunk{elements[counter], readyThunk(accValue)}...))
		if err != nil {
			return nil, err
		}
	}

	return accValue, nil
}

func builtinReverse(i *interpreter, arrv value) (value, error) {
	arr, err := i.getArray(arrv)
	if err != nil {
		return nil, err
	}

	lenArr := len(arr.elements)                   // lenx holds the original array length
	reversedArray := make([]*cachedThunk, lenArr) // creates a slice that refer to a new array of length lenx

	for i := 0; i < lenArr; i++ {
		j := lenArr - (i + 1) // j initially holds (lenx - 1) and decreases to 0 while i initially holds 0 and increase to (lenx - 1)
		reversedArray[i] = arr.elements[j]
	}

	return makeValueArray(reversedArray), nil
}

func builtinFilter(i *interpreter, funcv, arrv value) (value, error) {
	arr, err := i.getArray(arrv)
	if err != nil {
		return nil, err
	}
	fun, err := i.getFunction(funcv)
	if err != nil {
		return nil, err
	}
	num := arr.length()
	// Start with capacity of the original array.
	// This may spare us a few reallocations.
	// TODO(sbarzowski) verify that it actually helps
	elems := make([]*cachedThunk, 0, num)
	for counter := 0; counter < num; counter++ {
		includedValue, err := fun.call(i, args(arr.elements[counter]))
		if err != nil {
			return nil, err
		}
		included, err := i.getBoolean(includedValue)
		if err != nil {
			return nil, err
		}
		if included.value {
			elems = append(elems, arr.elements[counter])
		}
	}
	return makeValueArray(elems), nil
}
func builtinLstripChars(i *interpreter, str, chars value) (value, error) {
	switch strType := str.(type) {
	case valueString:
		if strType.length() > 0 {
			index, err := strType.index(i, 0)
			if err != nil {
				return nil, err
			}
			member, err := rawMember(i, chars, index)
			if err != nil {
				return nil, err
			}
			if member {
				runes := strType.getRunes()
				s := string(runes[1:])
				return builtinLstripChars(i, makeValueString(s), chars)
			} else {
				return str, nil
			}
		}
		return str, nil
	default:
		return nil, i.Error(fmt.Sprintf("Unexpected type %s, expected string", strType.getType().name))
	}
}

func builtinRstripChars(i *interpreter, str, chars value) (value, error) {
	switch strType := str.(type) {
	case valueString:
		if strType.length() > 0 {
			index, err := strType.index(i, strType.length()-1)
			if err != nil {
				return nil, err
			}
			member, err := rawMember(i, chars, index)
			if err != nil {
				return nil, err
			}
			if member {
				runes := strType.getRunes()
				s := string(runes[:len(runes)-1])
				return builtinRstripChars(i, makeValueString(s), chars)
			} else {
				return str, nil
			}
		}
		return str, nil
	default:
		return nil, i.Error(fmt.Sprintf("Unexpected type %s, expected string", strType.getType().name))
	}
}

func builtinStripChars(i *interpreter, str, chars value) (value, error) {
	lstripChars, err := builtinLstripChars(i, str, chars)
	if err != nil {
		return nil, err
	}
	rstripChars, err := builtinRstripChars(i, lstripChars, chars)
	if err != nil {
		return nil, err
	}
	return rstripChars, nil
}

func rawMember(i *interpreter, arrv, value value) (bool, error) {
	switch arrType := arrv.(type) {
	case valueString:
		valString, err := i.getString(value)
		if err != nil {
			return false, err
		}

		arrString, err := i.getString(arrv)
		if err != nil {
			return false, err
		}

		return strings.Contains(arrString.getGoString(), valString.getGoString()), nil
	case *valueArray:
		for _, elem := range arrType.elements {
			cachedThunkValue, err := elem.getValue(i)
			if err != nil {
				return false, err
			}
			equal, err := rawEquals(i, cachedThunkValue, value)
			if err != nil {
				return false, err
			}
			if equal {
				return true, nil
			}
		}
	default:
		return false, i.Error("std.member first argument must be an array or a string")
	}
	return false, nil
}

func builtinMember(i *interpreter, arrv, value value) (value, error) {
	eq, err := rawMember(i, arrv, value)
	if err != nil {
		return nil, err
	}
	return makeValueBoolean(eq), nil
}

type sortData struct {
	err    error
	i      *interpreter
	thunks []*cachedThunk
	keys   []value
}

func (d *sortData) Len() int {
	return len(d.thunks)
}

func (d *sortData) Less(i, j int) bool {
	r, err := valueCmp(d.i, d.keys[i], d.keys[j])
	if err != nil {
		d.err = err
		panic("Error while comparing elements")
	}
	return r == -1
}

func (d *sortData) Swap(i, j int) {
	d.thunks[i], d.thunks[j] = d.thunks[j], d.thunks[i]
	d.keys[i], d.keys[j] = d.keys[j], d.keys[i]
}

func (d *sortData) Sort() (err error) {
	defer func() {
		if d.err != nil {
			if r := recover(); r != nil {
				err = d.err
			}
		}
	}()
	sort.Stable(d)
	return
}

func builtinSort(i *interpreter, arguments []value) (value, error) {
	arrv := arguments[0]
	keyFv := arguments[1]

	arr, err := i.getArray(arrv)
	if err != nil {
		return nil, err
	}
	keyF, err := i.getFunction(keyFv)
	if err != nil {
		return nil, err
	}
	num := arr.length()

	data := sortData{i: i, thunks: make([]*cachedThunk, num), keys: make([]value, num)}

	for counter := 0; counter < num; counter++ {
		var err error
		data.thunks[counter] = arr.elements[counter]
		data.keys[counter], err = keyF.call(i, args(arr.elements[counter]))
		if err != nil {
			return nil, err
		}
	}

	err = data.Sort()
	if err != nil {
		return nil, err
	}

	return makeValueArray(data.thunks), nil
}

func builtinRange(i *interpreter, fromv, tov value) (value, error) {
	from, err := i.getInt(fromv)
	if err != nil {
		return nil, err
	}
	to, err := i.getInt(tov)
	if err != nil {
		return nil, err
	}
	elems := make([]*cachedThunk, to-from+1)
	for i := from; i <= to; i++ {
		elems[i-from] = readyThunk(intToValue(i))
	}
	return makeValueArray(elems), nil
}

func builtinNegation(i *interpreter, x value) (value, error) {
	b, err := i.getBoolean(x)
	if err != nil {
		return nil, err
	}
	return makeValueBoolean(!b.value), nil
}

func builtinXnor(i *interpreter, xv, yv value) (value, error) {
	p, err := i.getBoolean(xv)
	if err != nil {
		return nil, err
	}
	q, err := i.getBoolean(yv)
	if err != nil {
		return nil, err
	}
	return makeValueBoolean(p.value == q.value), nil
}

func builtinXor(i *interpreter, xv, yv value) (value, error) {
	p, err := i.getBoolean(xv)
	if err != nil {
		return nil, err
	}
	q, err := i.getBoolean(yv)
	if err != nil {
		return nil, err
	}
	return makeValueBoolean(p.value != q.value), nil
}

func builtinBitNeg(i *interpreter, x value) (value, error) {
	n, err := i.getNumber(x)
	if err != nil {
		return nil, err
	}
	intValue := int64(n.value)
	return int64ToValue(^intValue), nil
}

func builtinIdentity(i *interpreter, x value) (value, error) {
	return x, nil
}

func builtinUnaryPlus(i *interpreter, x value) (value, error) {
	n, err := i.getNumber(x)
	if err != nil {
		return nil, err
	}

	return makeValueNumber(n.value), nil
}

func builtinUnaryMinus(i *interpreter, x value) (value, error) {
	n, err := i.getNumber(x)
	if err != nil {
		return nil, err
	}
	return makeValueNumber(-n.value), nil
}

// TODO(sbarzowski) since we have a builtin implementation of equals it's no longer really
// needed and we should deprecate it eventually
func primitiveEquals(i *interpreter, x, y value) (value, error) {
	if x.getType() != y.getType() {
		return makeValueBoolean(false), nil
	}
	switch left := x.(type) {
	case *valueBoolean:
		right, err := i.getBoolean(y)
		if err != nil {
			return nil, err
		}
		return makeValueBoolean(left.value == right.value), nil
	case *valueNumber:
		right, err := i.getNumber(y)
		if err != nil {
			return nil, err
		}
		return makeValueBoolean(left.value == right.value), nil
	case valueString:
		right, err := i.getString(y)
		if err != nil {
			return nil, err
		}
		return makeValueBoolean(stringEqual(left, right)), nil
	case *valueNull:
		return makeValueBoolean(true), nil
	case *valueFunction:
		return nil, i.Error("Cannot test equality of functions")
	default:
		return nil, i.Error(
			"primitiveEquals operates on primitive types, got " + x.getType().name,
		)
	}
}

func rawEquals(i *interpreter, x, y value) (bool, error) {
	if x.getType() != y.getType() {
		return false, nil
	}
	switch left := x.(type) {
	case *valueBoolean:
		right, err := i.getBoolean(y)
		if err != nil {
			return false, err
		}
		return left.value == right.value, nil
	case *valueNumber:
		right, err := i.getNumber(y)
		if err != nil {
			return false, err
		}
		return left.value == right.value, nil
	case valueString:
		right, err := i.getString(y)
		if err != nil {
			return false, err
		}
		return stringEqual(left, right), nil
	case *valueNull:
		return true, nil
	case *valueArray:
		right, err := i.getArray(y)
		if err != nil {
			return false, err
		}
		if left.length() != right.length() {
			return false, nil
		}
		for j := range left.elements {
			leftElem, err := i.evaluatePV(left.elements[j])
			if err != nil {
				return false, err
			}
			rightElem, err := i.evaluatePV(right.elements[j])
			if err != nil {
				return false, err
			}
			eq, err := rawEquals(i, leftElem, rightElem)
			if err != nil {
				return false, err
			}
			if !eq {
				return false, nil
			}
		}
		return true, nil
	case *valueObject:
		right, err := i.getObject(y)
		if err != nil {
			return false, err
		}
		leftFields := objectFields(left, withoutHidden)
		rightFields := objectFields(right, withoutHidden)
		sort.Strings(leftFields)
		sort.Strings(rightFields)
		if len(leftFields) != len(rightFields) {
			return false, nil
		}
		for i := range leftFields {
			if leftFields[i] != rightFields[i] {
				return false, nil
			}
		}
		for j := range leftFields {
			fieldName := leftFields[j]
			leftField, err := left.index(i, fieldName)
			if err != nil {
				return false, err
			}
			rightField, err := right.index(i, fieldName)
			if err != nil {
				return false, err
			}
			eq, err := rawEquals(i, leftField, rightField)
			if err != nil {
				return false, err
			}
			if !eq {
				return false, nil
			}
		}
		return true, nil
	case *valueFunction:
		return false, i.Error("Cannot test equality of functions")
	}
	panic(fmt.Sprintf("Unhandled case in equals %#+v %#+v", x, y))
}

func builtinEquals(i *interpreter, x, y value) (value, error) {
	eq, err := rawEquals(i, x, y)
	if err != nil {
		return nil, err
	}
	return makeValueBoolean(eq), nil
}

func builtinNotEquals(i *interpreter, x, y value) (value, error) {
	eq, err := rawEquals(i, x, y)
	if err != nil {
		return nil, err
	}
	return makeValueBoolean(!eq), nil
}

func builtinType(i *interpreter, x value) (value, error) {
	return makeValueString(x.getType().name), nil
}

func builtinMd5(i *interpreter, x value) (value, error) {
	str, err := i.getString(x)
	if err != nil {
		return nil, err
	}
	hash := md5.Sum([]byte(str.getGoString()))
	return makeValueString(hex.EncodeToString(hash[:])), nil
}

func builtinBase64(i *interpreter, input value) (value, error) {
	var byteArr []byte

	var sanityCheck = func(v int) (string, bool) {
		if v < 0 || 255 < v {
			msg := fmt.Sprintf("base64 encountered invalid codepoint value in the array (must be 0 <= X <= 255), got %d", v)
			return msg, false
		}

		return "", true
	}

	switch input.(type) {
	case valueString:
		vStr, err := i.getString(input)
		if err != nil {
			return nil, err
		}

		str := vStr.getGoString()
		for _, r := range str {
			n := int(r)
			msg, ok := sanityCheck(n)
			if !ok {
				return nil, makeRuntimeError(msg, i.getCurrentStackTrace())
			}
		}

		byteArr = []byte(str)
	case *valueArray:
		vArr, err := i.getArray(input)
		if err != nil {
			return nil, err
		}

		for _, cThunk := range vArr.elements {
			cTv, err := cThunk.getValue(i)
			if err != nil {
				return nil, err
			}

			vInt, err := i.getInt(cTv)
			if err != nil {
				msg := fmt.Sprintf("base64 encountered a non-integer value in the array, got %s", cTv.getType().name)
				return nil, makeRuntimeError(msg, i.getCurrentStackTrace())
			}

			msg, ok := sanityCheck(vInt)
			if !ok {
				return nil, makeRuntimeError(msg, i.getCurrentStackTrace())
			}

			byteArr = append(byteArr, byte(vInt))
		}
	default:
		msg := fmt.Sprintf("base64 can only base64 encode strings / arrays of single bytes, got %s", input.getType().name)
		return nil, makeRuntimeError(msg, i.getCurrentStackTrace())
	}

	sEnc := base64.StdEncoding.EncodeToString(byteArr)
	return makeValueString(sEnc), nil
}

func builtinEncodeUTF8(i *interpreter, x value) (value, error) {
	str, err := i.getString(x)
	if err != nil {
		return nil, err
	}
	s := str.getGoString()
	elems := make([]*cachedThunk, 0, len(s)) // it will be longer if characters fall outside of ASCII
	for _, c := range []byte(s) {
		elems = append(elems, readyThunk(makeValueNumber(float64(c))))
	}
	return makeValueArray(elems), nil
}

func builtinDecodeUTF8(i *interpreter, x value) (value, error) {
	arr, err := i.getArray(x)
	if err != nil {
		return nil, err
	}
	bs := make([]byte, len(arr.elements)) // it will be longer if characters fall outside of ASCII
	for pos := range arr.elements {
		v, err := i.evaluateInt(arr.elements[pos])
		if err != nil {
			return nil, err
		}
		if v < 0 || v > 255 {
			return nil, i.Error(fmt.Sprintf("Bytes must be integers in range [0, 255], got %d", v))
		}
		bs[pos] = byte(v)
	}
	return makeValueString(string(bs)), nil
}

// Maximum allowed unicode codepoint
// https://en.wikipedia.org/wiki/Unicode#Architecture_and_terminology
const codepointMax = 0x10FFFF

func builtinChar(i *interpreter, x value) (value, error) {
	n, err := i.getNumber(x)
	if err != nil {
		return nil, err
	}
	if n.value > codepointMax {
		return nil, i.Error(fmt.Sprintf("Invalid unicode codepoint, got %v", n.value))
	} else if n.value < 0 {
		return nil, i.Error(fmt.Sprintf("Codepoints must be >= 0, got %v", n.value))
	}
	return makeValueString(string(rune(n.value))), nil
}

func builtinCodepoint(i *interpreter, x value) (value, error) {
	str, err := i.getString(x)
	if err != nil {
		return nil, err
	}
	if str.length() != 1 {
		return nil, i.Error(fmt.Sprintf("codepoint takes a string of length 1, got length %v", str.length()))
	}
	return makeValueNumber(float64(str.getRunes()[0])), nil
}

func makeDoubleCheck(i *interpreter, x float64) (value, error) {
	if math.IsNaN(x) {
		return nil, i.Error("Not a number")
	}
	if math.IsInf(x, 0) {
		return nil, i.Error("Overflow")
	}
	return makeValueNumber(x), nil
}

func liftNumeric(f func(float64) float64) func(*interpreter, value) (value, error) {
	return func(i *interpreter, x value) (value, error) {
		n, err := i.getNumber(x)
		if err != nil {
			return nil, err
		}
		return makeDoubleCheck(i, f(n.value))
	}
}

var builtinSqrt = liftNumeric(math.Sqrt)
var builtinCeil = liftNumeric(math.Ceil)
var builtinFloor = liftNumeric(math.Floor)
var builtinSin = liftNumeric(math.Sin)
var builtinCos = liftNumeric(math.Cos)
var builtinTan = liftNumeric(math.Tan)
var builtinAsin = liftNumeric(math.Asin)
var builtinAcos = liftNumeric(math.Acos)
var builtinAtan = liftNumeric(math.Atan)
var builtinLog = liftNumeric(math.Log)
var builtinExp = liftNumeric(func(f float64) float64 {
	res := math.Exp(f)
	if res == 0 && f > 0 {
		return math.Inf(1)
	}
	return res
})
var builtinMantissa = liftNumeric(func(f float64) float64 {
	mantissa, _ := math.Frexp(f)
	return mantissa
})
var builtinExponent = liftNumeric(func(f float64) float64 {
	_, exponent := math.Frexp(f)
	return float64(exponent)
})
var builtinRound = liftNumeric(math.Round)

func liftBitwise(f func(int64, int64) int64, positiveRightArg bool) func(*interpreter, value, value) (value, error) {
	return func(i *interpreter, xv, yv value) (value, error) {
		x, err := i.getNumber(xv)
		if err != nil {
			return nil, err
		}
		y, err := i.getNumber(yv)
		if err != nil {
			return nil, err
		}
		if x.value < math.MinInt64 || x.value > math.MaxInt64 {
			msg := fmt.Sprintf("Bitwise operator argument %v outside of range [%v, %v]", x.value, int64(math.MinInt64), int64(math.MaxInt64))
			return nil, makeRuntimeError(msg, i.getCurrentStackTrace())
		}
		if y.value < math.MinInt64 || y.value > math.MaxInt64 {
			msg := fmt.Sprintf("Bitwise operator argument %v outside of range [%v, %v]", y.value, int64(math.MinInt64), int64(math.MaxInt64))
			return nil, makeRuntimeError(msg, i.getCurrentStackTrace())
		}
		if positiveRightArg && y.value < 0 {
			return nil, makeRuntimeError("Shift by negative exponent.", i.getCurrentStackTrace())
		}
		return makeDoubleCheck(i, float64(f(int64(x.value), int64(y.value))))
	}
}

var builtinShiftL = liftBitwise(func(x, y int64) int64 { return x << uint(y%64) }, true)
var builtinShiftR = liftBitwise(func(x, y int64) int64 { return x >> uint(y%64) }, true)
var builtinBitwiseAnd = liftBitwise(func(x, y int64) int64 { return x & y }, false)
var builtinBitwiseOr = liftBitwise(func(x, y int64) int64 { return x | y }, false)
var builtinBitwiseXor = liftBitwise(func(x, y int64) int64 { return x ^ y }, false)

func builtinObjectFieldsEx(i *interpreter, objv, includeHiddenV value) (value, error) {
	obj, err := i.getObject(objv)
	if err != nil {
		return nil, err
	}
	includeHidden, err := i.getBoolean(includeHiddenV)
	if err != nil {
		return nil, err
	}
	fields := objectFields(obj, withHiddenFromBool(includeHidden.value))
	sort.Strings(fields)
	elems := []*cachedThunk{}
	for _, fieldname := range fields {
		elems = append(elems, readyThunk(makeValueString(fieldname)))
	}
	return makeValueArray(elems), nil
}

func builtinObjectHasEx(i *interpreter, objv value, fnamev value, includeHiddenV value) (value, error) {
	obj, err := i.getObject(objv)
	if err != nil {
		return nil, err
	}
	fname, err := i.getString(fnamev)
	if err != nil {
		return nil, err
	}
	includeHidden, err := i.getBoolean(includeHiddenV)
	if err != nil {
		return nil, err
	}
	h := withHiddenFromBool(includeHidden.value)
	hasField := objectHasField(objectBinding(obj), string(fname.getRunes()), h)
	return makeValueBoolean(hasField), nil
}

func builtinPow(i *interpreter, basev value, expv value) (value, error) {
	base, err := i.getNumber(basev)
	if err != nil {
		return nil, err
	}
	exp, err := i.getNumber(expv)
	if err != nil {
		return nil, err
	}
	return makeDoubleCheck(i, math.Pow(base.value, exp.value))
}

func builtinSubstr(i *interpreter, inputStr, inputFrom, inputLen value) (value, error) {
	strV, err := i.getString(inputStr)
	if err != nil {
		msg := fmt.Sprintf("substr first parameter should be a string, got %s", inputStr.getType().name)
		return nil, makeRuntimeError(msg, i.getCurrentStackTrace())
	}

	fromV, err := i.getNumber(inputFrom)
	if err != nil {
		msg := fmt.Sprintf("substr second parameter should be a number, got %s", inputFrom.getType().name)
		return nil, makeRuntimeError(msg, i.getCurrentStackTrace())
	}

	if math.Mod(fromV.value, 1) != 0 {
		msg := fmt.Sprintf("substr second parameter should be an integer, got %f", fromV.value)
		return nil, makeRuntimeError(msg, i.getCurrentStackTrace())
	}

	if fromV.value < 0 {
		msg := fmt.Sprintf("substr second parameter should be greater than zero, got %f", fromV.value)
		return nil, makeRuntimeError(msg, i.getCurrentStackTrace())
	}

	lenV, err := i.getNumber(inputLen)
	if err != nil {
		msg := fmt.Sprintf("substr third parameter should be a number, got %s", inputLen.getType().name)
		return nil, makeRuntimeError(msg, i.getCurrentStackTrace())
	}

	lenInt, err := i.getInt(lenV)

	if err != nil {
		msg := fmt.Sprintf("substr third parameter should be an integer, got %f", lenV.value)
		return nil, makeRuntimeError(msg, i.getCurrentStackTrace())
	}

	if lenInt < 0 {
		msg := fmt.Sprintf("substr third parameter should be greater than zero, got %d", lenInt)
		return nil, makeRuntimeError(msg, i.getCurrentStackTrace())
	}

	fromInt := int(fromV.value)
	strStr := strV.getRunes()

	endIndex := fromInt + lenInt

	if endIndex > len(strStr) {
		endIndex = len(strStr)
	}

	if fromInt > len(strStr) {
		return makeValueString(""), nil
	}
	return makeValueString(string(strStr[fromInt:endIndex])), nil
}

func builtinSplitLimit(i *interpreter, strv, cv, maxSplitsV value) (value, error) {
	str, err := i.getString(strv)
	if err != nil {
		return nil, err
	}
	c, err := i.getString(cv)
	if err != nil {
		return nil, err
	}
	maxSplits, err := i.getInt(maxSplitsV)
	if err != nil {
		return nil, err
	}
	if maxSplits < -1 {
		return nil, i.Error(fmt.Sprintf("std.splitLimit third parameter should be -1 or non-negative, got %v", maxSplits))
	}
	sStr := str.getGoString()
	sC := c.getGoString()
	if len(sC) < 1 {
		return nil, i.Error(fmt.Sprintf("std.splitLimit second parameter should have length 1 or greater, got %v", len(sC)))
	}

	// the convention is slightly different from strings.splitN in Go (the meaning of non-negative values is shifted by one)
	var strs []string
	if maxSplits == -1 {
		strs = strings.SplitN(sStr, sC, -1)
	} else {
		strs = strings.SplitN(sStr, sC, maxSplits+1)
	}
	res := make([]*cachedThunk, len(strs))
	for i := range strs {
		res[i] = readyThunk(makeValueString(strs[i]))
	}

	return makeValueArray(res), nil
}

func builtinStrReplace(i *interpreter, strv, fromv, tov value) (value, error) {
	str, err := i.getString(strv)
	if err != nil {
		return nil, err
	}
	from, err := i.getString(fromv)
	if err != nil {
		return nil, err
	}
	to, err := i.getString(tov)
	if err != nil {
		return nil, err
	}
	sStr := str.getGoString()
	sFrom := from.getGoString()
	sTo := to.getGoString()
	if len(sFrom) == 0 {
		return nil, i.Error("'from' string must not be zero length.")
	}
	return makeValueString(strings.Replace(sStr, sFrom, sTo, -1)), nil
}

func builtinIsEmpty(i *interpreter, strv value) (value, error) {
	str, err := i.getString(strv)
	if err != nil {
		return nil, err
	}
	sStr := str.getGoString()
	return makeValueBoolean(len(sStr) == 0), nil
}

func base64DecodeGoBytes(i *interpreter, str string) ([]byte, error) {
	strLen := len(str)
	if strLen%4 != 0 {
		msg := fmt.Sprintf("input string appears not to be a base64 encoded string. Wrong length found (%d)", strLen)
		return nil, makeRuntimeError(msg, i.getCurrentStackTrace())
	}

	decodedBytes, err := base64.StdEncoding.DecodeString(str)
	if err != nil {
		return nil, i.Error(fmt.Sprintf("failed to decode: %s", err))
	}

	return decodedBytes, nil
}

func builtinBase64DecodeBytes(i *interpreter, input value) (value, error) {
	vStr, err := i.getString(input)
	if err != nil {
		msg := fmt.Sprintf("base64DecodeBytes requires a string, got %s", input.getType().name)
		return nil, makeRuntimeError(msg, i.getCurrentStackTrace())
	}

	decodedBytes, err := base64DecodeGoBytes(i, vStr.getGoString())
	if err != nil {
		return nil, err
	}

	res := make([]*cachedThunk, len(decodedBytes))
	for i := range decodedBytes {
		res[i] = readyThunk(makeValueNumber(float64(int(decodedBytes[i]))))
	}

	return makeValueArray(res), nil
}

func builtinBase64Decode(i *interpreter, input value) (value, error) {
	vStr, err := i.getString(input)
	if err != nil {
		msg := fmt.Sprintf("base64DecodeBytes requires a string, got %s", input.getType().name)
		return nil, makeRuntimeError(msg, i.getCurrentStackTrace())
	}

	decodedBytes, err := base64DecodeGoBytes(i, vStr.getGoString())
	if err != nil {
		return nil, err
	}

	return makeValueString(string(decodedBytes)), nil
}

func builtinUglyObjectFlatMerge(i *interpreter, x value) (value, error) {
	// TODO(sbarzowski) consider keeping comprehensions in AST
	// It will probably be way less hacky, with better error messages and better performance

	objarr, err := i.getArray(x)
	if err != nil {
		return nil, err
	}
	newFields := make(simpleObjectFieldMap)
	for _, elem := range objarr.elements {
		obj, err := i.evaluateObject(elem)
		if err != nil {
			return nil, err
		}

		// starts getting ugly - we mess with object internals
		simpleObj := obj.uncached.(*simpleObject)

		if len(simpleObj.locals) > 0 {
			panic("Locals should have been desugared in object comprehension.")
		}

		// there is only one field, really
		for fieldName, fieldVal := range simpleObj.fields {
			if _, alreadyExists := newFields[fieldName]; alreadyExists {
				return nil, i.Error(duplicateFieldNameErrMsg(fieldName))
			}

			newFields[fieldName] = simpleObjectField{
				hide: fieldVal.hide,
				field: &bindingsUnboundField{
					inner:    fieldVal.field,
					bindings: simpleObj.upValues,
				},
			}
		}
	}

	return makeValueSimpleObject(
		nil,
		newFields,
		[]unboundField{}, // No asserts allowed
		nil,
	), nil
}

func builtinParseJSON(i *interpreter, str value) (value, error) {
	sval, err := i.getString(str)
	if err != nil {
		return nil, err
	}
	s := sval.getGoString()
	var parsedJSON interface{}
	err = json.Unmarshal([]byte(s), &parsedJSON)
	if err != nil {
		return nil, i.Error(fmt.Sprintf("failed to parse JSON: %v", err.Error()))
	}
	return jsonToValue(i, parsedJSON)
}

func builtinParseYAML(i *interpreter, str value) (value, error) {
	sval, err := i.getString(str)
	if err != nil {
		return nil, err
	}
	s := sval.getGoString()

	elems := []interface{}{}
	d := NewYAMLToJSONDecoder(strings.NewReader(s))
	for {
		var elem interface{}
		if err := d.Decode(&elem); err != nil {
			if err == io.EOF {
				break
			}
			return nil, i.Error(fmt.Sprintf("failed to parse YAML: %v", err.Error()))
		}
		elems = append(elems, elem)
	}

	if d.IsStream() {
		return jsonToValue(i, elems)
	}
	return jsonToValue(i, elems[0])
}

func jsonEncode(v interface{}) (string, error) {
	buf := new(bytes.Buffer)
	enc := json.NewEncoder(buf)
	enc.SetEscapeHTML(false)
	err := enc.Encode(v)
	if err != nil {
		return "", err
	}

	return strings.TrimRight(buf.String(), "\n"), nil
}

// tomlIsSection checks whether an object or array is a section - a TOML section is an
// object or an an array has all of its children being objects
func tomlIsSection(i *interpreter, val value) (bool, error) {
	switch v := val.(type) {
	case *valueObject:
		return true, nil
	case *valueArray:
		if v.length() == 0 {
			return false, nil
		}

		for _, thunk := range v.elements {
			thunkValue, err := thunk.getValue(i)
			if err != nil {
				return false, err
			}

			switch thunkValue.(type) {
			case *valueObject:
				// this is expected, return true if all children are objects
			default:
				// return false if at least one child is not an object
				return false, nil
			}
		}

		return true, nil
	default:
		return false, nil
	}
}

// tomlEncodeString encodes a string as quoted TOML string
func tomlEncodeString(s string) string {
	res := "\""

	for _, c := range s {
		// escape specific characters, rendering non-ASCII ones as \uXXXX,
		// appending remaining characters as is
		if c == '"' {
			res = res + "\\\""
		} else if c == '\\' {
			res = res + "\\\\"
		} else if c == '\b' {
			res = res + "\\b"
		} else if c == '\f' {
			res = res + "\\f"
		} else if c == '\n' {
			res = res + "\\n"
		} else if c == '\r' {
			res = res + "\\r"
		} else if c == '\t' {
			res = res + "\\t"
		} else if c < 32 || (c >= 127 && c <= 159) {
			res = res + fmt.Sprintf("\\u%04x", c)
		} else {
			res = res + string(c)
		}
	}

	res = res + "\""

	return res
}

// tomlEncodeKey encodes a key - returning same string if it does not need quoting,
// otherwise return it quoted; returns empty key as ”
func tomlEncodeKey(s string) string {
	bareAllowed := true

	// for empty string, return ''
	if len(s) == 0 {
		return "''"
	}

	for _, c := range s {
		if (c >= 'A' && c <= 'Z') || (c >= 'a' && c <= 'z') || (c >= '0' && c <= '9') || c == '-' || c == '_' {
			continue
		}

		bareAllowed = false
		break
	}

	if bareAllowed {
		return s
	}
	return tomlEncodeString(s)
}

func tomlAddToPath(path []string, tail string) []string {
	result := make([]string, 0, len(path)+1)
	result = append(result, path...)
	result = append(result, tail)
	return result
}

// tomlRenderValue returns a rendered value as string, with proper indenting
func tomlRenderValue(i *interpreter, val value, sindent string, indexedPath []string, inline bool, cindent string) (string, error) {
	switch v := val.(type) {
	case *valueNull:
		return "", i.Error(fmt.Sprintf("Tried to manifest \"null\" at %v", indexedPath))
	case *valueBoolean:
		return fmt.Sprintf("%t", v.value), nil
	case *valueNumber:
		return unparseNumber(v.value), nil
	case valueString:
		return tomlEncodeString(v.getGoString()), nil
	case *valueFunction:
		return "", i.Error(fmt.Sprintf("Tried to manifest function at %v", indexedPath))
	case *valueArray:
		if len(v.elements) == 0 {
			return "[]", nil
		}

		// initialize indenting and separators based on whether this is added inline or not
		newIndent := cindent + sindent
		separator := "\n"
		if inline {
			newIndent = ""
			separator = " "
		}

		// open the square bracket to start array values
		res := "[" + separator

		// iterate over elents and add their values to result
		for j, thunk := range v.elements {
			thunkValue, err := thunk.getValue(i)
			if err != nil {
				return "", err
			}

			childIndexedPath := tomlAddToPath(indexedPath, strconv.FormatInt(int64(j), 10))

			if j > 0 {
				res = res + "," + separator
			}

			res = res + newIndent
			value, err := tomlRenderValue(i, thunkValue, sindent, childIndexedPath, true, "")
			if err != nil {
				return "", err
			}
			res = res + value
		}

		res = res + separator
		if inline {
			res = res + cindent
		}

		// close the array and return it
		res = res + "]"

		return res, nil
	case *valueObject:
		res := ""

		fields := objectFields(v, withoutHidden)
		sort.Strings(fields)

		// iterate over sorted field keys and render their values
		for j, fieldName := range fields {
			fieldValue, err := v.index(i, fieldName)
			if err != nil {
				return "", err
			}

			childIndexedPath := tomlAddToPath(indexedPath, fieldName)

			value, err := tomlRenderValue(i, fieldValue, sindent, childIndexedPath, true, "")
			if err != nil {
				return "", err
			}

			if j > 0 {
				res = res + ", "
			}
			res = res + tomlEncodeKey(fieldName) + " = " + value
		}

		// wrap fields in an array
		return "{ " + res + " }", nil
	default:
		return "", i.Error(fmt.Sprintf("Unknown object type %v at %v", reflect.TypeOf(v), indexedPath))
	}
}

func tomlRenderTableArray(i *interpreter, v *valueArray, sindent string, path []string, indexedPath []string, cindent string) (string, error) {

	sections := make([]string, 0, len(v.elements))

	// render all elements of an array
	for j, thunk := range v.elements {
		thunkValue, err := thunk.getValue(i)
		if err != nil {
			return "", err
		}

		switch tv := thunkValue.(type) {
		case *valueObject:
			// render the entire path as section name
			section := cindent + "[["

			for i, element := range path {
				if i > 0 {
					section = section + "."
				}
				section = section + tomlEncodeKey(element)
			}

			section = section + "]]"

			// add newline if the table has elements
			if len(objectFields(tv, withoutHidden)) > 0 {
				section = section + "\n"
			}

			childIndexedPath := tomlAddToPath(indexedPath, strconv.FormatInt(int64(j), 10))

			// render the table and add it to result
			table, err := tomlTableInternal(i, tv, sindent, path, childIndexedPath, cindent+sindent)
			if err != nil {
				return "", err
			}
			section = section + table

			sections = append(sections, section)
		default:
			return "", i.Error(fmt.Sprintf("invalid type for section: %v", reflect.TypeOf(thunkValue)))
		}
	}

	// combine all sections
	return strings.Join(sections, "\n\n"), nil
}

func tomlRenderTable(i *interpreter, v *valueObject, sindent string, path []string, indexedPath []string, cindent string) (string, error) {
	res := cindent + "["
	for i, element := range path {
		if i > 0 {
			res = res + "."
		}
		res = res + tomlEncodeKey(element)
	}
	res = res + "]"
	if len(objectFields(v, withoutHidden)) > 0 {
		res = res + "\n"
	}

	table, err := tomlTableInternal(i, v, sindent, path, indexedPath, cindent+sindent)
	if err != nil {
		return "", err
	}
	res = res + table

	return res, nil
}

func tomlTableInternal(i *interpreter, v *valueObject, sindent string, path []string, indexedPath []string, cindent string) (string, error) {
	resFields := []string{}
	resSections := []string{""}
	fields := objectFields(v, withoutHidden)
	sort.Strings(fields)

	// iterate over non-section items
	for _, fieldName := range fields {
		fieldValue, err := v.index(i, fieldName)
		if err != nil {
			return "", err
		}

		isSection, err := tomlIsSection(i, fieldValue)
		if err != nil {
			return "", err
		}

		childIndexedPath := tomlAddToPath(indexedPath, fieldName)

		if isSection {
			// render as section and add to array of sections

			childPath := tomlAddToPath(path, fieldName)

			switch fv := fieldValue.(type) {
			case *valueObject:
				section, err := tomlRenderTable(i, fv, sindent, childPath, childIndexedPath, cindent)
				if err != nil {
					return "", err
				}
				resSections = append(resSections, section)
			case *valueArray:
				section, err := tomlRenderTableArray(i, fv, sindent, childPath, childIndexedPath, cindent)
				if err != nil {
					return "", err
				}
				resSections = append(resSections, section)
			default:
				return "", i.Error(fmt.Sprintf("invalid type for section: %v", reflect.TypeOf(fieldValue)))
			}
		} else {
			// render as value and append to result fields

			renderedValue, err := tomlRenderValue(i, fieldValue, sindent, childIndexedPath, false, "")
			if err != nil {
				return "", err
			}
			resFields = append(resFields, strings.Split(tomlEncodeKey(fieldName)+" = "+renderedValue, "\n")...)
		}
	}

	// create the result string
	res := ""

	if len(resFields) > 0 {
		res = "" + cindent
	}
	res = res + strings.Join(resFields, "\n"+cindent) + strings.Join(resSections, "\n\n")
	return res, nil
}

func builtinManifestTomlEx(i *interpreter, arguments []value) (value, error) {
	val := arguments[0]
	vindent, err := i.getString(arguments[1])
	if err != nil {
		return nil, err
	}
	sindent := vindent.getGoString()

	switch v := val.(type) {
	case *valueObject:
		res, err := tomlTableInternal(i, v, sindent, []string{}, []string{}, "")
		if err != nil {
			return nil, err
		}
		return makeValueString(res), nil
	default:
		return nil, i.Error(fmt.Sprintf("TOML body must be an object. Got %s", v.getType().name))
	}
}

// We have a very similar logic here /interpreter.go@v0.16.0#L695 and here: /interpreter.go@v0.16.0#L627
// These should ideally be unified
// For backwards compatibility reasons, we are manually marshalling to json so we can control formatting
// In the future, it might be apt to use a library [pretty-printing] function
func builtinManifestJSONEx(i *interpreter, arguments []value) (value, error) {
	val := arguments[0]

	vindent, err := i.getString(arguments[1])
	if err != nil {
		return nil, err
	}

	vnewline, err := i.getString(arguments[2])
	if err != nil {
		return nil, err
	}

	vkvSep, err := i.getString(arguments[3])
	if err != nil {
		return nil, err
	}

	sindent := vindent.getGoString()
	newline := vnewline.getGoString()
	kvSep := vkvSep.getGoString()

	var path []string

	var aux func(ov value, path []string, cindent string) (string, error)
	aux = func(ov value, path []string, cindent string) (string, error) {
		if ov == nil {
			fmt.Println("value is nil")
			return "null", nil
		}

		switch v := ov.(type) {
		case *valueNull:
			return "null", nil
		case valueString:
			jStr, err := jsonEncode(v.getGoString())
			if err != nil {
				return "", i.Error(fmt.Sprintf("failed to marshal valueString to JSON: %v", err.Error()))
			}
			return jStr, nil
		case *valueNumber:
			return strconv.FormatFloat(v.value, 'f', -1, 64), nil
		case *valueBoolean:
			return fmt.Sprintf("%t", v.value), nil
		case *valueFunction:
			return "", i.Error(fmt.Sprintf("tried to manifest function at %s", path))
		case *valueArray:
			newIndent := cindent + sindent
			lines := []string{"[" + newline}

			var arrayLines []string
			for aI, cThunk := range v.elements {
				cTv, err := cThunk.getValue(i)
				if err != nil {
					return "", err
				}

				newPath := append(path, strconv.FormatInt(int64(aI), 10))
				s, err := aux(cTv, newPath, newIndent)
				if err != nil {
					return "", err
				}
				arrayLines = append(arrayLines, newIndent+s)
			}
			lines = append(lines, strings.Join(arrayLines, ","+newline))
			lines = append(lines, newline+cindent+"]")
			return strings.Join(lines, ""), nil
		case *valueObject:
			newIndent := cindent + sindent
			lines := []string{"{" + newline}

			fields := objectFields(v, withoutHidden)
			sort.Strings(fields)
			var objectLines []string
			for _, fieldName := range fields {
				fieldValue, err := v.index(i, fieldName)
				if err != nil {
					return "", err
				}

				fieldNameMarshalled, err := jsonEncode(fieldName)
				if err != nil {
					return "", i.Error(fmt.Sprintf("failed to marshal object fieldname to JSON: %v", err.Error()))
				}

				newPath := append(path, fieldName)
				mvs, err := aux(fieldValue, newPath, newIndent)
				if err != nil {
					return "", err
				}

				line := newIndent + string(fieldNameMarshalled) + kvSep + mvs
				objectLines = append(objectLines, line)
			}
			lines = append(lines, strings.Join(objectLines, ","+newline))
			lines = append(lines, newline+cindent+"}")
			return strings.Join(lines, ""), nil
		default:
			return "", i.Error(fmt.Sprintf("unknown type to marshal to JSON: %s", reflect.TypeOf(v)))
		}
	}

	finalString, err := aux(val, path, "")
	if err != nil {
		return nil, err
	}

	return makeValueString(finalString), nil
}

func builtinExtVar(i *interpreter, name value) (value, error) {
	str, err := i.getString(name)
	if err != nil {
		return nil, err
	}
	index := str.getGoString()
	if pv, ok := i.extVars[index]; ok {
		return i.evaluatePV(pv)
	}
	return nil, i.Error("Undefined external variable: " + string(index))
}

func builtinMinArray(i *interpreter, arguments []value) (value, error) {
	arrv := arguments[0]
	keyFv := arguments[1]

	arr, err := i.getArray(arrv)
	if err != nil {
		return nil, err
	}
	keyF, err := i.getFunction(keyFv)
	if err != nil {
		return nil, err
	}
	num := arr.length()
	if num == 0 {
		return nil, i.Error("Expected at least one element in array. Got none")
	}
	minVal, err := keyF.call(i, args(arr.elements[0]))
	if err != nil {
		return nil, err
	}
	for index := 1; index < num; index++ {
		current, err := keyF.call(i, args(arr.elements[index]))
		if err != nil {
			return nil, err
		}
		cmp, err := valueCmp(i, minVal, current)
		if err != nil {
			return nil, err
		}
		if cmp > 0 {
			minVal = current
		}
	}
	return minVal, nil
}

func builtinNative(i *interpreter, name value) (value, error) {
	str, err := i.getString(name)
	if err != nil {
		return nil, err
	}
	index := str.getGoString()
	if f, exists := i.nativeFuncs[index]; exists {
		return &valueFunction{ec: f}, nil
	}
	return &valueNull{}, nil
}

func builtinSum(i *interpreter, arrv value) (value, error) {
	arr, err := i.getArray(arrv)
	if err != nil {
		return nil, err
	}
	sum := 0.0
	for _, elem := range arr.elements {
		elemValue, err := i.evaluateNumber(elem)
		if err != nil {
			return nil, err
		}
		sum += elemValue.value
	}
	return makeValueNumber(sum), nil
}

func builtinContains(i *interpreter, arrv value, ev value) (value, error) {
	arr, err := i.getArray(arrv)
	if err != nil {
		return nil, err
	}
	for _, elem := range arr.elements {
		val, err := elem.getValue(i)
		if err != nil {
			return nil, err
		}
		eq, err := rawEquals(i, val, ev)
		if err != nil {
			return nil, err
		}
		if eq {
			return makeValueBoolean(true), nil
		}
	}
	return makeValueBoolean(false), nil
}

<<<<<<< HEAD
func builtinRemove(i *interpreter, arrv value, ev value) (value, error) {
	arr, err := i.getArray(arrv)
	if err != nil {
		return nil, err
	}
	for idx, elem := range arr.elements {
		val, err := elem.getValue(i)
		if err != nil {
			return nil, err
		}
		eq, err := rawEquals(i, val, ev)
		if err != nil {
			return nil, err
		}
		if eq {
			return builtinRemoveAt(i, arrv, intToValue(idx))
		}
	}
	return arr, nil
}

func builtinRemoveAt(i *interpreter, arrv value, idxv value) (value, error) {
	arr, err := i.getArray(arrv)
	if err != nil {
		return nil, err
	}
	idx, err := i.getInt(idxv)
	if err != nil {
		return nil, err
	}

	newArr := append(arr.elements[:idx], arr.elements[idx+1:]...)
	return makeValueArray(newArr), nil
=======
func builtInObjectRemoveKey(i *interpreter, objv value, keyv value) (value, error) {
	obj, err := i.getObject(objv)
	if err != nil {
		return nil, err
	}
	key, err := i.getString(keyv)
	if err != nil {
		return nil, err
	}

	newFields := make(simpleObjectFieldMap)
	simpleObj := obj.uncached.(*simpleObject)
	for fieldName, fieldVal := range simpleObj.fields {
		if fieldName == key.getGoString() {
			// skip the field which needs to be deleted
			continue
		}

		newFields[fieldName] = simpleObjectField{
			hide: fieldVal.hide,
			field: &bindingsUnboundField{
				inner:    fieldVal.field,
				bindings: simpleObj.upValues,
			},
		}
	}

	return makeValueSimpleObject(
		nil,
		newFields,
		[]unboundField{}, // No asserts allowed
		nil,
	), nil
>>>>>>> 3c7c0cba
}

// Utils for builtins - TODO(sbarzowski) move to a separate file in another commit

type builtin interface {
	evalCallable
	Name() ast.Identifier
}

func flattenArgs(args callArguments, params []namedParameter, defaults []value) []*cachedThunk {
	positions := make(map[ast.Identifier]int, len(params))
	for i, param := range params {
		positions[param.name] = i
	}

	flatArgs := make([]*cachedThunk, len(params))

	// Bind positional arguments
	copy(flatArgs, args.positional)
	// Bind named arguments
	for _, arg := range args.named {
		flatArgs[positions[arg.name]] = arg.pv
	}
	// Bind defaults for unsatisfied named parameters
	for i := range params {
		if flatArgs[i] == nil {
			flatArgs[i] = readyThunk(defaults[i])
		}
	}
	return flatArgs
}

type unaryBuiltinFunc func(*interpreter, value) (value, error)

type unaryBuiltin struct {
	name     ast.Identifier
	function unaryBuiltinFunc
	params   ast.Identifiers
}

func (b *unaryBuiltin) evalCall(args callArguments, i *interpreter) (value, error) {
	flatArgs := flattenArgs(args, b.parameters(), []value{})

	x, err := flatArgs[0].getValue(i)
	if err != nil {
		return nil, err
	}
	return b.function(i, x)
}

func (b *unaryBuiltin) parameters() []namedParameter {
	ret := make([]namedParameter, len(b.params))
	for i := range ret {
		ret[i].name = b.params[i]
	}
	return ret
}

func (b *unaryBuiltin) Name() ast.Identifier {
	return b.name
}

type binaryBuiltinFunc func(*interpreter, value, value) (value, error)

type binaryBuiltin struct {
	name     ast.Identifier
	function binaryBuiltinFunc
	params   ast.Identifiers
}

func (b *binaryBuiltin) evalCall(args callArguments, i *interpreter) (value, error) {
	flatArgs := flattenArgs(args, b.parameters(), []value{})

	x, err := flatArgs[0].getValue(i)
	if err != nil {
		return nil, err
	}
	y, err := flatArgs[1].getValue(i)
	if err != nil {
		return nil, err
	}
	return b.function(i, x, y)
}

func (b *binaryBuiltin) parameters() []namedParameter {
	ret := make([]namedParameter, len(b.params))
	for i := range ret {
		ret[i].name = b.params[i]
	}
	return ret
}

func (b *binaryBuiltin) Name() ast.Identifier {
	return b.name
}

type ternaryBuiltinFunc func(*interpreter, value, value, value) (value, error)

type ternaryBuiltin struct {
	name     ast.Identifier
	function ternaryBuiltinFunc
	params   ast.Identifiers
}

func (b *ternaryBuiltin) evalCall(args callArguments, i *interpreter) (value, error) {
	flatArgs := flattenArgs(args, b.parameters(), []value{})

	x, err := flatArgs[0].getValue(i)
	if err != nil {
		return nil, err
	}
	y, err := flatArgs[1].getValue(i)
	if err != nil {
		return nil, err
	}
	z, err := flatArgs[2].getValue(i)
	if err != nil {
		return nil, err
	}
	return b.function(i, x, y, z)
}

func (b *ternaryBuiltin) parameters() []namedParameter {
	ret := make([]namedParameter, len(b.params))
	for i := range ret {
		ret[i].name = b.params[i]
	}
	return ret
}

func (b *ternaryBuiltin) Name() ast.Identifier {
	return b.name
}

type generalBuiltinFunc func(*interpreter, []value) (value, error)

type generalBuiltinParameter struct {
	// Note that the defaults are passed as values rather than AST nodes like in Parameters.
	// This spares us unnecessary evaluation.
	defaultValue value
	name         ast.Identifier
}

// generalBuiltin covers cases that other builtin structures do not,
// in particular it can have any number of parameters. It can also
// have optional parameters.  The optional ones have non-nil defaultValues
// at the same index.
type generalBuiltin struct {
	name     ast.Identifier
	function generalBuiltinFunc
	params   []generalBuiltinParameter
}

func (b *generalBuiltin) parameters() []namedParameter {
	ret := make([]namedParameter, len(b.params))
	for i := range ret {
		ret[i].name = b.params[i].name
		if b.params[i].defaultValue != nil {
			// This is not actually used because the defaultValue is used instead.
			// The only reason we don't leave it nil is because the checkArguments
			// function uses the non-nil status to indicate that the parameter
			// is optional.
			ret[i].defaultArg = &ast.LiteralNull{}
		}
	}
	return ret
}

func (b *generalBuiltin) defaultValues() []value {
	ret := make([]value, len(b.params))
	for i := range ret {
		ret[i] = b.params[i].defaultValue
	}
	return ret
}

func (b *generalBuiltin) Name() ast.Identifier {
	return b.name
}

func (b *generalBuiltin) evalCall(args callArguments, i *interpreter) (value, error) {
	flatArgs := flattenArgs(args, b.parameters(), b.defaultValues())
	values := make([]value, len(flatArgs))
	for j := 0; j < len(values); j++ {
		var err error
		values[j], err = flatArgs[j].getValue(i)
		if err != nil {
			return nil, err
		}
	}
	return b.function(i, values)
}

// End of builtin utils

var builtinID = &unaryBuiltin{name: "id", function: builtinIdentity, params: ast.Identifiers{"x"}}
var functionID = &valueFunction{ec: builtinID}

var bopBuiltins = []*binaryBuiltin{
	// Note that % and `in` are desugared instead of being handled here
	ast.BopMult: &binaryBuiltin{name: "operator*", function: builtinMult, params: ast.Identifiers{"x", "y"}},
	ast.BopDiv:  &binaryBuiltin{name: "operator/", function: builtinDiv, params: ast.Identifiers{"x", "y"}},

	ast.BopPlus:  &binaryBuiltin{name: "operator+", function: builtinPlus, params: ast.Identifiers{"x", "y"}},
	ast.BopMinus: &binaryBuiltin{name: "operator-", function: builtinMinus, params: ast.Identifiers{"x", "y"}},

	ast.BopShiftL: &binaryBuiltin{name: "operator<<", function: builtinShiftL, params: ast.Identifiers{"x", "y"}},
	ast.BopShiftR: &binaryBuiltin{name: "operator>>", function: builtinShiftR, params: ast.Identifiers{"x", "y"}},

	ast.BopGreater:   &binaryBuiltin{name: "operator>", function: builtinGreater, params: ast.Identifiers{"x", "y"}},
	ast.BopGreaterEq: &binaryBuiltin{name: "operator>=", function: builtinGreaterEq, params: ast.Identifiers{"x", "y"}},
	ast.BopLess:      &binaryBuiltin{name: "operator<,", function: builtinLess, params: ast.Identifiers{"x", "y"}},
	ast.BopLessEq:    &binaryBuiltin{name: "operator<=", function: builtinLessEq, params: ast.Identifiers{"x", "y"}},

	ast.BopManifestEqual:   &binaryBuiltin{name: "operator==", function: builtinEquals, params: ast.Identifiers{"x", "y"}},
	ast.BopManifestUnequal: &binaryBuiltin{name: "operator!=", function: builtinNotEquals, params: ast.Identifiers{"x", "y"}}, // Special case

	ast.BopBitwiseAnd: &binaryBuiltin{name: "operator&", function: builtinBitwiseAnd, params: ast.Identifiers{"x", "y"}},
	ast.BopBitwiseXor: &binaryBuiltin{name: "operator^", function: builtinBitwiseXor, params: ast.Identifiers{"x", "y"}},
	ast.BopBitwiseOr:  &binaryBuiltin{name: "operator|", function: builtinBitwiseOr, params: ast.Identifiers{"x", "y"}},
}

var uopBuiltins = []*unaryBuiltin{
	ast.UopNot:        &unaryBuiltin{name: "operator!", function: builtinNegation, params: ast.Identifiers{"x"}},
	ast.UopBitwiseNot: &unaryBuiltin{name: "operator~", function: builtinBitNeg, params: ast.Identifiers{"x"}},
	ast.UopPlus:       &unaryBuiltin{name: "operator+ (unary)", function: builtinUnaryPlus, params: ast.Identifiers{"x"}},
	ast.UopMinus:      &unaryBuiltin{name: "operator- (unary)", function: builtinUnaryMinus, params: ast.Identifiers{"x"}},
}

func buildBuiltinMap(builtins []builtin) map[string]evalCallable {
	result := make(map[string]evalCallable, len(builtins))
	for _, b := range builtins {
		result[string(b.Name())] = b
	}
	return result
}

func builtinParseInt(i *interpreter, x value) (value, error) {
	str, err := i.getString(x)
	if err != nil {
		return nil, err
	}
	res, err := strconv.ParseInt(str.getGoString(), 10, 64)
	if err != nil {
		return nil, i.Error(fmt.Sprintf("%s is not a base 10 integer", str.getGoString()))
	}
	return makeValueNumber(float64(res)), nil
}

var funcBuiltins = buildBuiltinMap([]builtin{
	builtinID,
	&unaryBuiltin{name: "extVar", function: builtinExtVar, params: ast.Identifiers{"x"}},
	&unaryBuiltin{name: "length", function: builtinLength, params: ast.Identifiers{"x"}},
	&unaryBuiltin{name: "toString", function: builtinToString, params: ast.Identifiers{"a"}},
	&binaryBuiltin{name: "trace", function: builtinTrace, params: ast.Identifiers{"str", "rest"}},
	&binaryBuiltin{name: "makeArray", function: builtinMakeArray, params: ast.Identifiers{"sz", "func"}},
	&binaryBuiltin{name: "flatMap", function: builtinFlatMap, params: ast.Identifiers{"func", "arr"}},
	&binaryBuiltin{name: "join", function: builtinJoin, params: ast.Identifiers{"sep", "arr"}},
	&unaryBuiltin{name: "reverse", function: builtinReverse, params: ast.Identifiers{"arr"}},
	&binaryBuiltin{name: "filter", function: builtinFilter, params: ast.Identifiers{"func", "arr"}},
	&ternaryBuiltin{name: "foldl", function: builtinFoldl, params: ast.Identifiers{"func", "arr", "init"}},
	&ternaryBuiltin{name: "foldr", function: builtinFoldr, params: ast.Identifiers{"func", "arr", "init"}},
	&binaryBuiltin{name: "member", function: builtinMember, params: ast.Identifiers{"arr", "x"}},
	&binaryBuiltin{name: "remove", function: builtinRemove, params: ast.Identifiers{"arr", "elem"}},
	&binaryBuiltin{name: "removeAt", function: builtinRemoveAt, params: ast.Identifiers{"arr", "i"}},
	&binaryBuiltin{name: "range", function: builtinRange, params: ast.Identifiers{"from", "to"}},
	&binaryBuiltin{name: "primitiveEquals", function: primitiveEquals, params: ast.Identifiers{"x", "y"}},
	&binaryBuiltin{name: "equals", function: builtinEquals, params: ast.Identifiers{"x", "y"}},
	&binaryBuiltin{name: "objectFieldsEx", function: builtinObjectFieldsEx, params: ast.Identifiers{"obj", "hidden"}},
	&ternaryBuiltin{name: "objectHasEx", function: builtinObjectHasEx, params: ast.Identifiers{"obj", "fname", "hidden"}},
	&binaryBuiltin{name: "objectRemoveKey", function: builtInObjectRemoveKey, params: ast.Identifiers{"obj", "key"}},
	&unaryBuiltin{name: "type", function: builtinType, params: ast.Identifiers{"x"}},
	&unaryBuiltin{name: "char", function: builtinChar, params: ast.Identifiers{"n"}},
	&unaryBuiltin{name: "codepoint", function: builtinCodepoint, params: ast.Identifiers{"str"}},
	&unaryBuiltin{name: "ceil", function: builtinCeil, params: ast.Identifiers{"x"}},
	&unaryBuiltin{name: "floor", function: builtinFloor, params: ast.Identifiers{"x"}},
	&unaryBuiltin{name: "sqrt", function: builtinSqrt, params: ast.Identifiers{"x"}},
	&unaryBuiltin{name: "sin", function: builtinSin, params: ast.Identifiers{"x"}},
	&unaryBuiltin{name: "cos", function: builtinCos, params: ast.Identifiers{"x"}},
	&unaryBuiltin{name: "tan", function: builtinTan, params: ast.Identifiers{"x"}},
	&unaryBuiltin{name: "asin", function: builtinAsin, params: ast.Identifiers{"x"}},
	&unaryBuiltin{name: "acos", function: builtinAcos, params: ast.Identifiers{"x"}},
	&unaryBuiltin{name: "atan", function: builtinAtan, params: ast.Identifiers{"x"}},
	&unaryBuiltin{name: "log", function: builtinLog, params: ast.Identifiers{"x"}},
	&unaryBuiltin{name: "exp", function: builtinExp, params: ast.Identifiers{"x"}},
	&unaryBuiltin{name: "mantissa", function: builtinMantissa, params: ast.Identifiers{"x"}},
	&unaryBuiltin{name: "exponent", function: builtinExponent, params: ast.Identifiers{"x"}},
	&unaryBuiltin{name: "round", function: builtinRound, params: ast.Identifiers{"x"}},
	&binaryBuiltin{name: "pow", function: builtinPow, params: ast.Identifiers{"x", "n"}},
	&binaryBuiltin{name: "modulo", function: builtinModulo, params: ast.Identifiers{"x", "y"}},
	&unaryBuiltin{name: "md5", function: builtinMd5, params: ast.Identifiers{"s"}},
	&binaryBuiltin{name: "xnor", function: builtinXnor, params: ast.Identifiers{"x", "y"}},
	&binaryBuiltin{name: "xor", function: builtinXor, params: ast.Identifiers{"x", "y"}},
	&binaryBuiltin{name: "lstripChars", function: builtinLstripChars, params: ast.Identifiers{"str", "chars"}},
	&binaryBuiltin{name: "rstripChars", function: builtinRstripChars, params: ast.Identifiers{"str", "chars"}},
	&binaryBuiltin{name: "stripChars", function: builtinStripChars, params: ast.Identifiers{"str", "chars"}},
	&ternaryBuiltin{name: "substr", function: builtinSubstr, params: ast.Identifiers{"str", "from", "len"}},
	&ternaryBuiltin{name: "splitLimit", function: builtinSplitLimit, params: ast.Identifiers{"str", "c", "maxsplits"}},
	&ternaryBuiltin{name: "strReplace", function: builtinStrReplace, params: ast.Identifiers{"str", "from", "to"}},
	&unaryBuiltin{name: "isEmpty", function: builtinIsEmpty, params: ast.Identifiers{"str"}},
	&unaryBuiltin{name: "base64Decode", function: builtinBase64Decode, params: ast.Identifiers{"str"}},
	&unaryBuiltin{name: "base64DecodeBytes", function: builtinBase64DecodeBytes, params: ast.Identifiers{"str"}},
	&unaryBuiltin{name: "parseInt", function: builtinParseInt, params: ast.Identifiers{"str"}},
	&unaryBuiltin{name: "parseJson", function: builtinParseJSON, params: ast.Identifiers{"str"}},
	&unaryBuiltin{name: "parseYaml", function: builtinParseYAML, params: ast.Identifiers{"str"}},
	&generalBuiltin{name: "manifestJsonEx", function: builtinManifestJSONEx, params: []generalBuiltinParameter{{name: "value"}, {name: "indent"},
		{name: "newline", defaultValue: &valueFlatString{value: []rune("\n")}},
		{name: "key_val_sep", defaultValue: &valueFlatString{value: []rune(": ")}}}},
	&generalBuiltin{name: "manifestTomlEx", function: builtinManifestTomlEx, params: []generalBuiltinParameter{{name: "value"}, {name: "indent"}}},
	&unaryBuiltin{name: "base64", function: builtinBase64, params: ast.Identifiers{"input"}},
	&unaryBuiltin{name: "encodeUTF8", function: builtinEncodeUTF8, params: ast.Identifiers{"str"}},
	&unaryBuiltin{name: "decodeUTF8", function: builtinDecodeUTF8, params: ast.Identifiers{"arr"}},
	&generalBuiltin{name: "sort", function: builtinSort, params: []generalBuiltinParameter{{name: "arr"}, {name: "keyF", defaultValue: functionID}}},
	&generalBuiltin{name: "minArray", function: builtinMinArray, params: []generalBuiltinParameter{{name: "arr"}, {name: "keyF", defaultValue: functionID}}},
	&unaryBuiltin{name: "native", function: builtinNative, params: ast.Identifiers{"x"}},
	&unaryBuiltin{name: "sum", function: builtinSum, params: ast.Identifiers{"arr"}},
	&binaryBuiltin{name: "contains", function: builtinContains, params: ast.Identifiers{"arr", "elem"}},

	// internal
	&unaryBuiltin{name: "$objectFlatMerge", function: builtinUglyObjectFlatMerge, params: ast.Identifiers{"x"}},
})<|MERGE_RESOLUTION|>--- conflicted
+++ resolved
@@ -1990,7 +1990,6 @@
 	return makeValueBoolean(false), nil
 }
 
-<<<<<<< HEAD
 func builtinRemove(i *interpreter, arrv value, ev value) (value, error) {
 	arr, err := i.getArray(arrv)
 	if err != nil {
@@ -2024,7 +2023,7 @@
 
 	newArr := append(arr.elements[:idx], arr.elements[idx+1:]...)
 	return makeValueArray(newArr), nil
-=======
+
 func builtInObjectRemoveKey(i *interpreter, objv value, keyv value) (value, error) {
 	obj, err := i.getObject(objv)
 	if err != nil {
@@ -2058,7 +2057,6 @@
 		[]unboundField{}, // No asserts allowed
 		nil,
 	), nil
->>>>>>> 3c7c0cba
 }
 
 // Utils for builtins - TODO(sbarzowski) move to a separate file in another commit
